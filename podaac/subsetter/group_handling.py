"""
group_handling.py

Functions for converting multidimensional data structures
 between a group hierarchy and a flat structure
"""
from shutil import copy
from typing import List, Tuple

import h5py
import netCDF4 as nc
import numpy as np
import xarray as xr

GROUP_DELIM = '__'


def transform_grouped_dataset(nc_dataset: nc.Dataset, file_to_subset: str) -> nc.Dataset:
    """
    Transform a netCDF4 Dataset that has groups to an xarray compatible
    dataset. xarray does not work with groups, so this transformation
    will flatten the variables in the dataset and use the group path as
    the new variable name. For example, data_01 > km > sst would become
    'data_01__km__sst', where GROUP_DELIM is __.

    This same pattern is applied to dimensions, which are located under
    the appropriate group. They are renamed and placed in the root
    group.

    Parameters
    ----------
    nc_dataset : nc.Dataset
        netCDF4 Dataset that contains groups
    file_to_subset : str

    Returns
    -------
    nc.Dataset
        netCDF4 Dataset that does not contain groups and that has been
        flattened.
    """

    # Close the existing read-only dataset and reopen in append mode
    nc_dataset.close()
    nc_dataset = nc.Dataset(file_to_subset, 'r+')

    dimensions = {}

    def walk(group_node, path):
        for key, item in group_node.items():
            group_path = f'{path}{GROUP_DELIM}{key}'

            # If there are variables in this group, copy to root group
            # and then delete from current group
            if item.variables:
                # Copy variables to root group with new name
                for var_name, var in item.variables.items():
                    var_group_name = f'{group_path}{GROUP_DELIM}{var_name}'
                    nc_dataset.variables[var_group_name] = var
                # Delete variables
                var_names = list(item.variables.keys())
                for var_name in var_names:
                    del item.variables[var_name]

            if item.dimensions:
                dims = list(item.dimensions.keys())
                for dim_name in dims:
                    new_dim_name = f'{group_path.replace("/", GROUP_DELIM)}{GROUP_DELIM}{dim_name}'
                    item.dimensions[new_dim_name] = item.dimensions[dim_name]
                    dimensions[new_dim_name] = item.dimensions[dim_name]
                    item.renameDimension(dim_name, new_dim_name)

            # If there are subgroups in this group, call this function
            # again on that group.
            if item.groups:
                walk(item.groups, group_path)

        # Delete non-root groups
        group_names = list(group_node.keys())
        for group_name in group_names:
            del group_node[group_name]

    for var_name in list(nc_dataset.variables.keys()):
        new_var_name = f'{GROUP_DELIM}{var_name}'
        nc_dataset.variables[new_var_name] = nc_dataset.variables[var_name]
        del nc_dataset.variables[var_name]

    walk(nc_dataset.groups, '')

    # Update the dimensions of the dataset in the root group
    nc_dataset.dimensions.update(dimensions)

    return nc_dataset


def recombine_grouped_datasets(datasets: List[xr.Dataset], output_file: str, start_date, time_vars) -> None:  # pylint: disable=too-many-branches
    """
    Given a list of xarray datasets, combine those datasets into a
    single netCDF4 Dataset and write to the disk. Each dataset has been
    transformed using its group path and needs to be un-transformed and
    placed in the appropriate group.

    Parameters
    ----------
    datasets : list (xr.Dataset)
        List of xarray datasets to be combined
    output_file : str
        Name of the output file to write the resulting NetCDF file to.
    TODO: add docstring and type hint for `start_date` parameter.
    """

    base_dataset = nc.Dataset(output_file, mode='w')
    for dataset in datasets:
        group_lst = []
        for var_name in dataset.variables.keys():  # need logic if there is data in the top level not in a group
            group_lst.append('/'.join(var_name.split(GROUP_DELIM)[:-1]))
        group_lst = ['/' if group == '' else group for group in group_lst]
        groups = set(group_lst)
        for group in groups:
            base_dataset.createGroup(group)

        for dim_name in list(dataset.dims.keys()):
            new_dim_name = dim_name.split(GROUP_DELIM)[-1]
            dim_group = _get_nested_group(base_dataset, dim_name)
            if new_dim_name not in dim_group.dimensions:
                dim_group.createDimension(new_dim_name, dataset.dims[dim_name])

        # Rename variables
        _rename_variables(dataset, base_dataset, start_date, time_vars)

    # Remove group vars from base dataset
    for var_name in list(base_dataset.variables.keys()):
        if GROUP_DELIM in var_name:
            del base_dataset.variables[var_name]

    # Remove group dims from base dataset
    for dim_name in list(base_dataset.dimensions.keys()):
        if GROUP_DELIM in dim_name:
            del base_dataset.dimensions[dim_name]

    # Copy global attributes
    base_dataset.setncatts(datasets[0].attrs)
    # Write and close
    base_dataset.close()


def _get_nested_group(dataset: nc.Dataset, group_path: str) -> nc.Group:
    nested_group = dataset
    for group in group_path.strip(GROUP_DELIM).split(GROUP_DELIM)[:-1]:
        nested_group = nested_group.groups[group]
    return nested_group


def _rename_variables(dataset: xr.Dataset, base_dataset: nc.Dataset, start_date, time_vars) -> None:
    for var_name in list(dataset.variables.keys()):
        new_var_name = var_name.split(GROUP_DELIM)[-1]
        var_group = _get_nested_group(base_dataset, var_name)
        variable = dataset.variables[var_name]
        var_dims = [x.split(GROUP_DELIM)[-1] for x in dataset.variables[var_name].dims]
        if np.issubdtype(
                dataset.variables[var_name].dtype, np.dtype(np.datetime64)
        ) or np.issubdtype(
            dataset.variables[var_name].dtype, np.dtype(np.timedelta64)
        ) and var_name in time_vars:  # check that time changes are done to a time variable
            if start_date:
                dataset.variables[var_name].values = (dataset.variables[var_name].values - np.datetime64(start_date))/np.timedelta64(1, 's')
                variable = dataset.variables[var_name]
            else:
                cf_dt_coder = xr.coding.times.CFDatetimeCoder()
                encoded_var = cf_dt_coder.encode(dataset.variables[var_name])
                variable = encoded_var

        var_attrs = {}
        for key, value in variable.attrs.items():
            new_key = key.replace("/", "_") if isinstance(key, str) else key
            var_attrs[new_key] = value

        fill_value = var_attrs.get('_FillValue')
        var_attrs.pop('_FillValue', None)
        comp_args = {"zlib": True, "complevel": 1}

        var_data = variable.data

        if variable.dtype in [object, '|S27']:
            comp_args = {"zlib": False, "complevel": 1}
            var_group.createVariable(new_var_name, 'S4', var_dims, fill_value=fill_value, **comp_args)
            var_data = np.array(variable.data)
        elif variable.dtype == 'timedelta64[ns]':
            var_group.createVariable(new_var_name, 'i4', var_dims, fill_value=fill_value, **comp_args)
        elif variable.dtype in ['|S1', '|S2']:
            var_group.createVariable(new_var_name, variable.dtype, var_dims, fill_value=fill_value)
        else:
            if np.issubdtype(variable.dtype, np.unicode_):
                comp_args["zlib"] = False
            var_group.createVariable(new_var_name, variable.dtype, var_dims, fill_value=fill_value, **comp_args)

        # Copy attributes
        var_group.variables[new_var_name].setncatts(var_attrs)

        # Copy data
        var_group.variables[new_var_name].set_auto_maskandscale(False)
<<<<<<< HEAD
        if variable.dtype in ['|S1', '|S2'] or np.issubdtype(variable.dtype, np.unicode_):
=======
        if variable.dtype in ['|S1', '|S2', '|S27']:
>>>>>>> 9560141f
            var_group.variables[new_var_name][:] = variable.values
        else:
            var_group.variables[new_var_name][:] = var_data


def h5file_transform(finput: str) -> Tuple[nc.Dataset, bool]:
    """
    Transform a h5py  Dataset that has groups to an xarray compatible
    dataset. xarray does not work with groups, so this transformation
    will flatten the variables in the dataset and use the group path as
    the new variable name. For example, data_01 > km > sst would become
    'data_01__km__sst', where GROUP_DELIM is __.

    Returns
    -------
    nc.Dataset
        netCDF4 Dataset that does not contain groups and that has been
        flattened.
    bool
        Whether this dataset contains groups
    """
    data_new = h5py.File(finput, 'r+')
    del_group_list = list(data_new.keys())
    has_groups = bool(data_new['/'])

    def walk_h5py(data_new, group):
        # flattens h5py file
        for key, item in data_new[group].items():
            group_path = f'{group}{key}'
            if isinstance(item, h5py.Dataset):
                new_var_name = group_path.replace('/', '__')

                data_new[new_var_name] = data_new[group_path]
                del data_new[group_path]

            elif isinstance(item, h5py.Group):
                if len(list(item.keys())) == 0:
                    new_group_name = group_path.replace('/', '__')
                    data_new[new_group_name] = data_new[group_path]

                walk_h5py(data_new, data_new[group_path].name + '/')

    walk_h5py(data_new, data_new.name)

    # Get the instrument name from the file attributes

    additional_file_attributes = data_new.get('__HDFEOS__ADDITIONAL__FILE_ATTRIBUTES')
    instrument = ""

    if additional_file_attributes:
        instrument = additional_file_attributes.attrs['InstrumentName'].decode("utf-8")
    if 'OMI' in instrument:
        hdf_type = 'OMI'
    elif 'MLS' in instrument:
        hdf_type = 'MLS'
    else:
        hdf_type = None

    for del_group in del_group_list:
        del data_new[del_group]

    finputnc = '.'.join(finput.split('.')[:-1]) + '.nc'

    data_new.close()  # close the h5py dataset
    copy(finput, finputnc)  # copy to a nc file

    nc_dataset = nc.Dataset(finputnc, mode='r')

    return nc_dataset, has_groups, hdf_type<|MERGE_RESOLUTION|>--- conflicted
+++ resolved
@@ -199,11 +199,7 @@
 
         # Copy data
         var_group.variables[new_var_name].set_auto_maskandscale(False)
-<<<<<<< HEAD
-        if variable.dtype in ['|S1', '|S2'] or np.issubdtype(variable.dtype, np.unicode_):
-=======
-        if variable.dtype in ['|S1', '|S2', '|S27']:
->>>>>>> 9560141f
+        if variable.dtype in ['|S1', '|S2', '|S27'] or np.issubdtype(variable.dtype, np.unicode_):
             var_group.variables[new_var_name][:] = variable.values
         else:
             var_group.variables[new_var_name][:] = var_data
