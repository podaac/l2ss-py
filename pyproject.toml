--- conflicted
+++ resolved
@@ -12,11 +12,7 @@
 
 [tool.poetry]
 name = "l2ss-py"
-<<<<<<< HEAD
-version = "2.6.0rc2"
-=======
 version = "2.6.0rc11"
->>>>>>> 5a336d6f
 description = "L2 Subsetter Service"
 authors = ["podaac-tva <podaac-tva@jpl.nasa.gov>"]
 license = "Apache-2.0"
