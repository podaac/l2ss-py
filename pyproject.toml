--- conflicted
+++ resolved
@@ -12,11 +12,7 @@
 
 [tool.poetry]
 name = "l2ss-py"
-<<<<<<< HEAD
 version = "2.10.0rc4"
-=======
-version = "2.11.0a1"
->>>>>>> b158c829
 description = "L2 Subsetter Service"
 authors = ["podaac-tva <podaac-tva@jpl.nasa.gov>"]
 license = "Apache-2.0"
@@ -47,7 +43,7 @@
 [tool.poetry.dev-dependencies]
 pytest = "^8.0.2"
 flake8 = "^7.0.0"
-pytest-cov = "~4"
+pytest-cov = "~5"
 pylint = "^3.0.2"
 sphinx = "^7.2.6"
 pytest-benchmark = "~4"
