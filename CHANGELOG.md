--- conflicted
+++ resolved
@@ -6,9 +6,7 @@
 
 ## [Unreleased]
 ### Added
-<<<<<<< HEAD
 - [issue/93](https://github.com/podaac/l2ss-py/issues/93): Added input argument to cmr updater to disable association removal
-=======
 ### Changed 
 ### Deprecated 
 ### Removed
@@ -18,7 +16,6 @@
 
 ## [2.0.0]
 ### Added
->>>>>>> 65d6a2b7
 - [issue/98](https://github.com/podaac/l2ss-py/issues/98): Added logic to handle time decoding for he5 tai93 files. Changed the min and max inputs to tai93 format and compared to the time format in the file
 ### Changed 
 - [pull/101](https://github.com/podaac/l2ss-py/pull/101): Updated docker image to `python3.9-slim`
