# Changelog
All notable changes to this project will be documented in this file.

The format is based on [Keep a Changelog](https://keepachangelog.com/en/1.0.0/),
and this project adheres to [Semantic Versioning](https://semver.org/spec/v2.0.0.html).

## [Unreleased]
### Added
### Changed
### Deprecated 
### Removed
### Fixed
- [issue/153](https://github.com/podaac/l2ss-py/issues/153): Remove the asc_node_tai93 variable when blank in the SNDR collections for xarray.decode_times to decode
- PODAAC-5538: Reduce memory footprint of l2ss by loading each variable individually to write to memory
<<<<<<< HEAD
- [issue/155](https://github.com/podaac/l2ss-py/issues/155): lat var name prefix now generalized to unique group names. Group variables determined in subset_bbox using the unique group name.
=======
- PODAAC-5537: Fixed AQUARIUS_L2_SSS_V5 dataset
>>>>>>> 35bdd9b2
### Security


## [2.4.0]
### Added
### Changed
- [issue/142](https://github.com/podaac/l2ss-py/issues/142): Changed handling of duplicate dimensions as part of integration with new TEMPO ozone profile data.
### Deprecated 
### Removed
### Fixed
- [issue/149](https://github.com/podaac/l2ss-py/issues/149): Fixed compression level for netCDF4 object variable creation into a string. Will need to address after netcdf4 rebuilds library. https://github.com/Unidata/netcdf4-python/issues/1236
- [issue/143](https://github.com/podaac/l2ss-py/issues/143): Fixed bug when not specifying any variable subsetting for grouped datasets.
### Security

## [2.3.0]
### Added
- [issue/126](https://github.com/podaac/l2ss-py/issues/126): Added flexibility to variable subsetting
for variables to not have leading slash in the front
- [issue/136](https://github.com/podaac/l2ss-py/issues/136): Added type annotations throughout the package code
### Changed
### Deprecated 
### Removed
### Fixed
- PODAAC-5065: integration with SMAP_RSS_L2_SSS_V5, fix way xarray open granules that have `seconds since 2000-1-1 0:0:0 0` as a time unit.
- [issue/127](https://github.com/podaac/l2ss-py/issues/127): Fixed bug when subsetting variables in grouped datasets. Variable names passed to `subset` will now have `/` replaced by `GROUP_DELIM` so they can be located in flattened datasets 
### Security

## [2.2.0]
### Added
### Changed
- [issue/115](https://github.com/podaac/l2ss-py/issues/115): Added notes to README about installing "extra" harmony dependencies to avoid test suite fails. 
- [issue/85](https://github.com/podaac/l2ss-py/issues/85): Added initial poetry setup guidance to the README
- [issue/122](https://github.com/podaac/l2ss-py/issues/122): Changed renaming of duplicate dimension from netcdf4 to xarray per issues in the netcdf.rename function. https://github.com/Unidata/netcdf-c/issues/1672 	
### Deprecated 
### Removed
### Fixed
- [issue/119](https://github.com/podaac/l2ss-py/issues/119): Add extra line for variables without any dimensions after a squeeze in compute_time_vars():	
- [issue/110](https://github.com/podaac/l2ss-py/issues/110): Get the start date in convert_times and reconvert times into original type in _recombine groups method.
### Security

## [2.1.1]
### Changed
- [issue/113](https://github.com/podaac/l2ss-py/issues/113): SNDR collections use `timedelta` as data type, added extra line of logic to handle this datatype in xarray_enhancements. SNDR file added for test cases with these variable types.

## [2.1.0]
### Added
### Changed
- [issue/106](https://github.com/podaac/l2ss-py/issues/106): he5 temporal subsetting for determining start time. Find start time in units attributes or work back from first UTC time.
- [issue/93](https://github.com/podaac/l2ss-py/issues/93): Added input argument to cmr updater to disable association removal
### Deprecated 
### Removed
### Fixed
- [issue/105](https://github.com/podaac/l2ss-py/issues/105): Added function to convert np object to python native objects.
### Security


## [2.0.0]
### Added
- [issue/98](https://github.com/podaac/l2ss-py/issues/98): Added logic to handle time decoding for he5 tai93 files. Changed the min and max inputs to tai93 format and compared to the time format in the file
### Changed 
- [pull/101](https://github.com/podaac/l2ss-py/pull/101): Updated docker image to `python3.9-slim`
- [issue/99](https://github.com/podaac/l2ss-py/issues/99): Updated python dependencies including v1.0.20 of harmony-service-lib
### Deprecated 
### Removed
- **Breaking Change** [issue/99](https://github.com/podaac/l2ss-py/issues/99): Removed support for python 3.7
### Fixed
- [issue/95](https://github.com/podaac/l2ss-py/issues/95): Fix non variable subsets for OMI since variables are not in the same group as the lat lon variables 

### Security


## [1.5.0]
### Added
- Added Shapefile option to UMM-S entry
- Added optional coordinate variable params
- [issues/78](https://github.com/podaac/l2ss-py/issues/72): Pass coordinate variables from service to l2ss-py
### Changed 
- Updated dependency versions
- [issues/88](https://github.com/podaac/l2ss-py/issues/88): Build pipeline manually pushes tag rather than use action-push-tag
### Deprecated 
### Removed
### Fixed
- [issues/72](https://github.com/podaac/l2ss-py/issues/72). Fix SMAP_RSS_L2_SSS_V4 subsetting, changed calculate chunk function.
- [issues/9](https://github.com/podaac/l2ss-py/issues/9). Determinate coordinate variables using cf_xarray.
### Security
- Changed CLI step in build action to use snyk monitor so that report is uploaded to SNYK podaac org

## [1.4.0]
### Added
- [issues/46](https://github.com/podaac/l2ss-py/issues/46). Flattening of h5py file.
- [issues/39](https://github.com/podaac/l2ss-py/issues/39): Exposed shapefile subsetting capability to Harmony
- [issues/58](https://github.com/podaac/l2ss-py/issues/58). Expand coordinates to accomodate OMI files 
	latitude variable in OMI has a capital L for Latitude that needs to be added to the list in 
	get_coordinate_variable_names. 

### Changed 
### Deprecated 
### Removed
- Remove OCO3 test. Get_coordinate_variables passed OMI and fails OCO3 because OCO3 has a multiple Latitude variable. Subset with bbox method is not
	applied properly to OCO3. Further manipulating will need to be done - OMI is a higher priority.
### Fixed
- [issues/61](https://github.com/podaac/l2ss-py/issues/61). Variables without dimensions should be included in the output subset. Previous code was
	adding dimension to variables in tropomi and SNDR as well as not have enough memory to {SCALAR} dimensions.

## [1.3.1]
### Added
- [issues/50](https://github.com/podaac/l2ss-py/issues/50): Spatial bounds are computed correctly for grouped empty subset operations
- Added `timeout` option to `cmr-umm-updater`
### Changed 
- Upgraded `cmr-umm-updater` to 0.2.1
### Deprecated 
### Removed
### Fixed
- [issues/48](https://github.com/podaac/l2ss-py/issues/48): get_epoch_time_var was not able to pick up the 'time' variable for the TROPOMI CH4 collection. Extra elif statement was added to get the full time variable returned.
- [issues/54](https://github.com/podaac/l2ss-py/issues/54): Skip encoding when xr dataset is empty
### Security

## [1.3.0]
### Added
- [issues/27](https://github.com/podaac/l2ss-py/issues/27): Xarray is unable to handle variables with duplicate dimensions. Module dimension_cleanup.py added to handle variables that may have duplicate dimensions. Method remove_duplicate_dims() creates a new dimension identical dimension to the dimensions originally duplicated so the dimension does not need to be duplicated and can have the same shape and values.
- [issues/24](https://github.com/podaac/l2ss-py/issues/24): Added support for time as lines
### Changed 
- [issues/36](https://github.com/podaac/l2ss-py/issues/36): Empty datasets will now maintain attributes, variables, and dimensions where each variable contains a single data point where the value is masked.
### Deprecated 
### Removed
### Fixed
- [issues/34](https://github.com/podaac/l2ss-py/issues/34): Fixed bug that did not allow variable subsetting in OCO3 files. Fix includes adding the variable list in subset_bbox method 
### Security

## [1.2.0]
### Added
### Changed 
- Updated dependency versions
### Deprecated 
### Removed
### Fixed
- [issues/32](https://github.com/podaac/l2ss-py/issues/32): Fixed bug when given variables to subset that have a '/' character in the variable name, they would not appear in the output.
- [issues/20](https://github.com/podaac/l2ss-py/issues/20): Fixed bug where spatial indexing was including extra dimensions causing output file to drastically increase in size
- [issues/10](https://github.com/podaac/l2ss-py/issues/10): Fixed bug where variable dimensions are assumed to be the same across all variables in a group in recombine_group_dataset method. When variables are written out, shape must match.
- [issues/28](https://github.com/podaac/l2ss-py/issues/28): Fixed bug where variable dtype would be type object, the code would raise exception. Fix adds logic to handle type object 
### Security

## [1.1.0]
### Added
- [issues/11](https://github.com/podaac/l2ss-py/issues/11): Added .squeeze on lat in get_time_var method. Added GROUP_DELIM to the root group variables.
- [issues/17](https://github.com/podaac/l2ss-py/issues/17): Integrated with cmr-umm-updater
### Changed 
- [issues/15](https://github.com/podaac/l2ss-py/issues/15): Changed the way groups are handled so that variables at the root of a file are not ignored. Groups now include the '/' level group
### Deprecated 
### Removed
### Fixed
- Fixed bug where temporal and variable subsetting resulted in failure
### Security

## [1.0.0]
### Added
- PODAAC-3620: Added a script for running l2ss-py locally without Harmony
- PODAAC-3620: Updated README with details about how to test l2ss-py
### Changed 
- Moved to GitHub.com!
### Deprecated 
### Removed 
### Fixed 
- PODAAC-3657: Appropriate Harmony base URL is used in UMM-S entry based on venue
### Security

## [0.16.0]
### Added
### Changed 
- PODAAC-3530: Improved logic that determines coordinate variables
- Updated UMM-S record to indicate temporal subsetting is available 
### Deprecated 
### Removed 
### Fixed 
- PODAAC-3627: Fix subsetting MERGED_TP_J1_OSTM_OST_CYCLES_V42 collection
### Security

## [0.15.0]
### Added
- Added VIIRS and S6 collection associations
- PODAAC-3441: Added temporal subsetting capability
### Changed
- Updated dependency versions. (harmony-serivce-lib to 1.0.9)
### Deprecated 
### Removed 
### Fixed 
- PODAAC-3494
  - Fix filename derived_from in the json_history metadata.
- PODAAC-3493
  - Fix subsetted granule is larger than original file.
### Security

## [0.13.0]
### Added
- PODAAC-3353
  - Sync associations with hitide umm-t
- PODAAC-3361
  - Add history_json attribute after subsetting
### Changed 
### Deprecated 
### Removed 
### Fixed 
- Removed ending slash from UMM-S entry so it works with EDSC
### Security

## [0.11.0]

### Added
- PODAAC-3209
  - Added the ability to subset granules with groups
### Changed 
- PODAAC-3158
  - Upgraded `harmony-service-lib` to 1.0.4
  - Use `harmony-service-lib` from PyPI instead of nexus/maven
- PODAAC-2660
  - Coord variables are retained in a variable subset, even if not requested
- PODAAC-3353
  - Sync associations with hitide umm-t
### Deprecated 
### Removed 
### Fixed 
### Security
- PODAAC-3158
  - Updated dependencies to address Snyk warning

## [0.10.0]

### Added
### Changed 
### Deprecated 
### Removed 
### Fixed 
### Security
- PODAAC-3011 
    - Added pillow 8.1.0 and pyyaml 5.4 to fix vulnerabilities from snyk

## [0.9.0]

### Added
### Changed 
- HARMONY-616 - Updated to 0.0.30 of the harmony service library
- Updated UMM-S record to indicate spatial and variable subsetting are supported
### Deprecated 
### Removed 
### Fixed 
### Security

## [0.8.0]

### Added
- PCESA-2282 - Added harmony-service to deploy podaac/subsetter directly into Harmony ecosystem
- PCESA-2307 - Added variable subsetting to harmony-service
- PCESA-2280 - Subset returns new spatial bounds after subset
- PCESA-2324 - Added shapefile subset capabilities to the subset.py module
### Changed 
- PCESA-2308 
    - Updated Jenkins pipeline to push to ECC nexus
    - Moved harmony service into the built poetry project
### Deprecated 
### Removed 
### Fixed 
### Security

## [0.7.0]

### Added
- PCESA-1750 - Added UMM-S updater service and cmr/ directory that stores the json profile and associations.txt (which contains concept-ids) locally
### Changed 
- PCESA-2231 - Updated to use the new SNS baseworker, Job Service, and Staging Service 
- PCESA-2195 - Subset will not fail when bounding box contains no data. Instead, an empty file is returned.
- PCESA-2296 - Updated L2SS to use both CAE artifactory and the PODAAC artifactory settings, added tool.poetry.source in pypyoject.toml 
### Deprecated 
### Removed 
### Fixed 
### Security

## [0.6.1]

### Fixed
- Added missing ops.tfvars

## [0.6.0]

### Added
- PCESA-2177 - Added CodeBuild to build pytest Integration Tests
- PCESA-2176 - Added pytest integration tests (IT) to run at SIT
- PCESA-2192 - Added automatic End-to-End deployment (Artifactory and ECR) to Jenkins pipeline
### Changed 
- PCESA-2174 - Simultaneously deploy sit and sit-#### stacks via terraform+workspaces to the SIT environment.
- PCESA-2175 - L2SS jenkins job, upon creation of a PR, deploys the l2ss to the sit environment using the developer/PR workspace and stack naming conventions
- PCESA-1789 - Increased memory of ECS tasks to 750
- PCESA-2178 - Upon completion of the automated testing destroy the SIT DEV stack.
### Fixed 
- PCESA-2203 - Fixed the JobException to use the parent exception error message.
- PCESA-2202 - Update L2SS to destroy.sh to verify that terraform workspace matches ticket, then after complete delete workspace ticket 

## [0.5.0]
### Changed
- PCESA-1639 - Use t3 instances to enable 'unlimited' credits by default for cpu bursting
- PCESA-1815 - Parse incoming `variables` json field and pass to subsetter

## [0.4.0]
### Added
- PCESA-1779 - Added ESB subscription to SNS topic instead of placing message on SQS
### Changed 
### Deprecated 
### Removed 
### Fixed 
### Security 

## [0.3.0]
### Added
- PCESA-1530 - Throw error when bbox cannot be parsed
- PCESA-1530 - Throw error when 'lat' and 'lon' not in variables
- PCESA-1530 - Throw error when data dimensions is < 2
- PCESA-1824 - Added new JSON format logging using python-json-logger library
### Changed 
- PCESA-1550 - Updated to use amazon2 linux ECS ami 
- PCESA-1413 - Added pre-baked terraform usage to Jenkins
### Deprecated 
### Removed 
### Fixed 
### Security <|MERGE_RESOLUTION|>--- conflicted
+++ resolved
@@ -12,11 +12,9 @@
 ### Fixed
 - [issue/153](https://github.com/podaac/l2ss-py/issues/153): Remove the asc_node_tai93 variable when blank in the SNDR collections for xarray.decode_times to decode
 - PODAAC-5538: Reduce memory footprint of l2ss by loading each variable individually to write to memory
-<<<<<<< HEAD
-- [issue/155](https://github.com/podaac/l2ss-py/issues/155): lat var name prefix now generalized to unique group names. Group variables determined in subset_bbox using the unique group name.
-=======
+- [issue/155](https://github.com/podaac/l2ss-py/issues/155): lat var name prefix now generalized to unique group names. Group variables determined in 
+  subset_bbox using the unique group name.
 - PODAAC-5537: Fixed AQUARIUS_L2_SSS_V5 dataset
->>>>>>> 35bdd9b2
 ### Security
 
 
