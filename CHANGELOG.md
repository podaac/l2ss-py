--- conflicted
+++ resolved
@@ -14,12 +14,8 @@
 ### Removed
 ### Fixed
 - [issue/119](https://github.com/podaac/l2ss-py/issues/119): GPM variable dimensions are renamed from "phony_dim" to the dimension names in the variable attribute "DimensionNames"
-<<<<<<< HEAD
 - [issue/184](https://github.com/podaac/l2ss-py/issues/184): boundary box argument at the command line is changed to allow decimal numbers (i.e., floats) for coordinates
-=======
 - [issue/189](https://github.com/podaac/l2ss-py/issues/189): Fix temporal subsetting for SWOT collections, use mask_and_scale args for opening granule file if we have an overflow in time fill value, use original dataset encoding when writing file.
-
->>>>>>> 6b9c9578
 ### Security
 
 
