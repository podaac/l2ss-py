# Changelog
All notable changes to this project will be documented in this file.

The format is based on [Keep a Changelog](https://keepachangelog.com/en/1.0.0/),
and this project adheres to [Semantic Versioning](https://semver.org/spec/v2.0.0.html).

## [Unreleased]
### Added
### Changed
- [issue/115](https://github.com/podaac/l2ss-py/issues/115): Added notes to README about installing "extra" harmony dependencies to avoid test suite fails. 
- [issue/85](https://github.com/podaac/l2ss-py/issues/85): Added initial poetry setup guidance to the README
<<<<<<< HEAD
### Fixed
- [issue/110](https://github.com/podaac/l2ss-py/issues/110): Get the start date in convert_times and reconvert times into original type in _recombine groups method.	
- [issue/113](https://github.com/podaac/l2ss-py/issues/113): Added extra line of logic for timedelta data types in xarray_enhancements to handle SNDR collections. SNDR file added for cases with these variable types.
=======
### Deprecated 
### Removed
### Fixed
### Security


## [2.1.1]
### Changed
- [issue/113](https://github.com/podaac/l2ss-py/issues/113): SNDR collections use `timedelta` as data type, added extra line of logic to handle this datatype in xarray_enhancements. SNDR file added for test cases with these variable types.

>>>>>>> 71b091d2

## [2.1.0]
### Added
### Changed
- [issue/106](https://github.com/podaac/l2ss-py/issues/106): he5 temporal subsetting for determining start time. Find start time in units attributes or work back from first UTC time.
- [issue/93](https://github.com/podaac/l2ss-py/issues/93): Added input argument to cmr updater to disable association removal
### Deprecated 
### Removed
### Fixed
- [issue/105](https://github.com/podaac/l2ss-py/issues/105): Added function to convert np object to python native objects.
### Security

## [2.0.0]
### Added
- [issue/98](https://github.com/podaac/l2ss-py/issues/98): Added logic to handle time decoding for he5 tai93 files. Changed the min and max inputs to tai93 format and compared to the time format in the file
### Changed 
- [pull/101](https://github.com/podaac/l2ss-py/pull/101): Updated docker image to `python3.9-slim`
- [issue/99](https://github.com/podaac/l2ss-py/issues/99): Updated python dependencies including v1.0.20 of harmony-service-lib
### Deprecated 
### Removed
- **Breaking Change** [issue/99](https://github.com/podaac/l2ss-py/issues/99): Removed support for python 3.7
### Fixed
- [issue/95](https://github.com/podaac/l2ss-py/issues/95): Fix non variable subsets for OMI since variables are not in the same group as the lat lon variables 
### Security


## [1.5.0]
### Added
- Added Shapefile option to UMM-S entry
- Added optional coordinate variable params
- [issues/78](https://github.com/podaac/l2ss-py/issues/72): Pass coordinate variables from service to l2ss-py
### Changed 
- Updated dependency versions
- [issues/88](https://github.com/podaac/l2ss-py/issues/88): Build pipeline manually pushes tag rather than use action-push-tag
### Deprecated 
### Removed
### Fixed
- [issues/72](https://github.com/podaac/l2ss-py/issues/72). Fix SMAP_RSS_L2_SSS_V4 subsetting, changed calculate chunk function.
- [issues/9](https://github.com/podaac/l2ss-py/issues/9). Determinate coordinate variables using cf_xarray.
### Security
- Changed CLI step in build action to use snyk monitor so that report is uploaded to SNYK podaac org

## [1.4.0]
### Added
- [issues/46](https://github.com/podaac/l2ss-py/issues/46). Flattening of h5py file.
- [issues/39](https://github.com/podaac/l2ss-py/issues/39): Exposed shapefile subsetting capability to Harmony
- [issues/58](https://github.com/podaac/l2ss-py/issues/58). Expand coordinates to accomodate OMI files 
	latitude variable in OMI has a capital L for Latitude that needs to be added to the list in 
	get_coordinate_variable_names. 

### Changed 
### Deprecated 
### Removed
- Remove OCO3 test. Get_coordinate_variables passed OMI and fails OCO3 because OCO3 has a multiple Latitude variable. Subset with bbox method is not
	applied properly to OCO3. Further manipulating will need to be done - OMI is a higher priority.
### Fixed
- [issues/61](https://github.com/podaac/l2ss-py/issues/61). Variables without dimensions should be included in the output subset. Previous code was
	adding dimension to variables in tropomi and SNDR as well as not have enough memory to {SCALAR} dimensions.

## [1.3.1]
### Added
- [issues/50](https://github.com/podaac/l2ss-py/issues/50): Spatial bounds are computed correctly for grouped empty subset operations
- Added `timeout` option to `cmr-umm-updater`
### Changed 
- Upgraded `cmr-umm-updater` to 0.2.1
### Deprecated 
### Removed
### Fixed
- [issues/48](https://github.com/podaac/l2ss-py/issues/48): get_epoch_time_var was not able to pick up the 'time' variable for the TROPOMI CH4 collection. Extra elif statement was added to get the full time variable returned.
- [issues/54](https://github.com/podaac/l2ss-py/issues/54): Skip encoding when xr dataset is empty
### Security

## [1.3.0]
### Added
- [issues/27](https://github.com/podaac/l2ss-py/issues/27): Xarray is unable to handle variables with duplicate dimensions. Module dimension_cleanup.py added to handle variables that may have duplicate dimensions. Method remove_duplicate_dims() creates a new dimension identical dimension to the dimensions originally duplicated so the dimension does not need to be duplicated and can have the same shape and values.
- [issues/24](https://github.com/podaac/l2ss-py/issues/24): Added support for time as lines
### Changed 
- [issues/36](https://github.com/podaac/l2ss-py/issues/36): Empty datasets will now maintain attributes, variables, and dimensions where each variable contains a single data point where the value is masked.
### Deprecated 
### Removed
### Fixed
- [issues/34](https://github.com/podaac/l2ss-py/issues/34): Fixed bug that did not allow variable subsetting in OCO3 files. Fix includes adding the variable list in subset_bbox method 
### Security

## [1.2.0]
### Added
### Changed 
- Updated dependency versions
### Deprecated 
### Removed
### Fixed
- [issues/32](https://github.com/podaac/l2ss-py/issues/32): Fixed bug when given variables to subset that have a '/' character in the variable name, they would not appear in the output.
- [issues/20](https://github.com/podaac/l2ss-py/issues/20): Fixed bug where spatial indexing was including extra dimensions causing output file to drastically increase in size
- [issues/10](https://github.com/podaac/l2ss-py/issues/10): Fixed bug where variable dimensions are assumed to be the same across all variables in a group in recombine_group_dataset method. When variables are written out, shape must match.
- [issues/28](https://github.com/podaac/l2ss-py/issues/28): Fixed bug where variable dtype would be type object, the code would raise exception. Fix adds logic to handle type object 
### Security

## [1.1.0]
### Added
- [issues/11](https://github.com/podaac/l2ss-py/issues/11): Added .squeeze on lat in get_time_var method. Added GROUP_DELIM to the root group variables.
- [issues/17](https://github.com/podaac/l2ss-py/issues/17): Integrated with cmr-umm-updater
### Changed 
- [issues/15](https://github.com/podaac/l2ss-py/issues/15): Changed the way groups are handled so that variables at the root of a file are not ignored. Groups now include the '/' level group
### Deprecated 
### Removed
### Fixed
- Fixed bug where temporal and variable subsetting resulted in failure
### Security

## [1.0.0]
### Added
- PODAAC-3620: Added a script for running l2ss-py locally without Harmony
- PODAAC-3620: Updated README with details about how to test l2ss-py
### Changed 
- Moved to GitHub.com!
### Deprecated 
### Removed 
### Fixed 
- PODAAC-3657: Appropriate Harmony base URL is used in UMM-S entry based on venue
### Security

## [0.16.0]
### Added
### Changed 
- PODAAC-3530: Improved logic that determines coordinate variables
- Updated UMM-S record to indicate temporal subsetting is available 
### Deprecated 
### Removed 
### Fixed 
- PODAAC-3627: Fix subsetting MERGED_TP_J1_OSTM_OST_CYCLES_V42 collection
### Security

## [0.15.0]
### Added
- Added VIIRS and S6 collection associations
- PODAAC-3441: Added temporal subsetting capability
### Changed
- Updated dependency versions. (harmony-serivce-lib to 1.0.9)
### Deprecated 
### Removed 
### Fixed 
- PODAAC-3494
  - Fix filename derived_from in the json_history metadata.
- PODAAC-3493
  - Fix subsetted granule is larger than original file.
### Security

## [0.13.0]
### Added
- PODAAC-3353
  - Sync associations with hitide umm-t
- PODAAC-3361
  - Add history_json attribute after subsetting
### Changed 
### Deprecated 
### Removed 
### Fixed 
- Removed ending slash from UMM-S entry so it works with EDSC
### Security

## [0.11.0]

### Added
- PODAAC-3209
  - Added the ability to subset granules with groups
### Changed 
- PODAAC-3158
  - Upgraded `harmony-service-lib` to 1.0.4
  - Use `harmony-service-lib` from PyPI instead of nexus/maven
- PODAAC-2660
  - Coord variables are retained in a variable subset, even if not requested
- PODAAC-3353
  - Sync associations with hitide umm-t
### Deprecated 
### Removed 
### Fixed 
### Security
- PODAAC-3158
  - Updated dependencies to address Snyk warning

## [0.10.0]

### Added
### Changed 
### Deprecated 
### Removed 
### Fixed 
### Security
- PODAAC-3011 
    - Added pillow 8.1.0 and pyyaml 5.4 to fix vulnerabilities from snyk

## [0.9.0]

### Added
### Changed 
- HARMONY-616 - Updated to 0.0.30 of the harmony service library
- Updated UMM-S record to indicate spatial and variable subsetting are supported
### Deprecated 
### Removed 
### Fixed 
### Security

## [0.8.0]

### Added
- PCESA-2282 - Added harmony-service to deploy podaac/subsetter directly into Harmony ecosystem
- PCESA-2307 - Added variable subsetting to harmony-service
- PCESA-2280 - Subset returns new spatial bounds after subset
- PCESA-2324 - Added shapefile subset capabilities to the subset.py module
### Changed 
- PCESA-2308 
    - Updated Jenkins pipeline to push to ECC nexus
    - Moved harmony service into the built poetry project
### Deprecated 
### Removed 
### Fixed 
### Security

## [0.7.0]

### Added
- PCESA-1750 - Added UMM-S updater service and cmr/ directory that stores the json profile and associations.txt (which contains concept-ids) locally
### Changed 
- PCESA-2231 - Updated to use the new SNS baseworker, Job Service, and Staging Service 
- PCESA-2195 - Subset will not fail when bounding box contains no data. Instead, an empty file is returned.
- PCESA-2296 - Updated L2SS to use both CAE artifactory and the PODAAC artifactory settings, added tool.poetry.source in pypyoject.toml 
### Deprecated 
### Removed 
### Fixed 
### Security

## [0.6.1]

### Fixed
- Added missing ops.tfvars

## [0.6.0]

### Added
- PCESA-2177 - Added CodeBuild to build pytest Integration Tests
- PCESA-2176 - Added pytest integration tests (IT) to run at SIT
- PCESA-2192 - Added automatic End-to-End deployment (Artifactory and ECR) to Jenkins pipeline
### Changed 
- PCESA-2174 - Simultaneously deploy sit and sit-#### stacks via terraform+workspaces to the SIT environment.
- PCESA-2175 - L2SS jenkins job, upon creation of a PR, deploys the l2ss to the sit environment using the developer/PR workspace and stack naming conventions
- PCESA-1789 - Increased memory of ECS tasks to 750
- PCESA-2178 - Upon completion of the automated testing destroy the SIT DEV stack.
### Fixed 
- PCESA-2203 - Fixed the JobException to use the parent exception error message.
- PCESA-2202 - Update L2SS to destroy.sh to verify that terraform workspace matches ticket, then after complete delete workspace ticket 

## [0.5.0]
### Changed
- PCESA-1639 - Use t3 instances to enable 'unlimited' credits by default for cpu bursting
- PCESA-1815 - Parse incoming `variables` json field and pass to subsetter

## [0.4.0]
### Added
- PCESA-1779 - Added ESB subscription to SNS topic instead of placing message on SQS
### Changed 
### Deprecated 
### Removed 
### Fixed 
### Security 

## [0.3.0]
### Added
- PCESA-1530 - Throw error when bbox cannot be parsed
- PCESA-1530 - Throw error when 'lat' and 'lon' not in variables
- PCESA-1530 - Throw error when data dimensions is < 2
- PCESA-1824 - Added new JSON format logging using python-json-logger library
### Changed 
- PCESA-1550 - Updated to use amazon2 linux ECS ami 
- PCESA-1413 - Added pre-baked terraform usage to Jenkins
### Deprecated 
### Removed 
### Fixed 
### Security <|MERGE_RESOLUTION|>--- conflicted
+++ resolved
@@ -8,23 +8,16 @@
 ### Added
 ### Changed
 - [issue/115](https://github.com/podaac/l2ss-py/issues/115): Added notes to README about installing "extra" harmony dependencies to avoid test suite fails. 
-- [issue/85](https://github.com/podaac/l2ss-py/issues/85): Added initial poetry setup guidance to the README
-<<<<<<< HEAD
-### Fixed
-- [issue/110](https://github.com/podaac/l2ss-py/issues/110): Get the start date in convert_times and reconvert times into original type in _recombine groups method.	
-- [issue/113](https://github.com/podaac/l2ss-py/issues/113): Added extra line of logic for timedelta data types in xarray_enhancements to handle SNDR collections. SNDR file added for cases with these variable types.
-=======
-### Deprecated 
-### Removed
-### Fixed
-### Security
-
+- [issue/85](https://github.com/podaac/l2ss-py/issues/85): Added initial poetry setup guidance to the README	
+### Deprecated 
+### Removed
+### Fixed
+- [issue/110](https://github.com/podaac/l2ss-py/issues/110): Get the start date in convert_times and reconvert times into original type in _recombine groups method.
+### Security
 
 ## [2.1.1]
 ### Changed
 - [issue/113](https://github.com/podaac/l2ss-py/issues/113): SNDR collections use `timedelta` as data type, added extra line of logic to handle this datatype in xarray_enhancements. SNDR file added for test cases with these variable types.
-
->>>>>>> 71b091d2
 
 ## [2.1.0]
 ### Added
