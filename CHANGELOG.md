--- conflicted
+++ resolved
@@ -13,6 +13,7 @@
 ### Removed
 ### Fixed
 - [issues/72](https://github.com/podaac/l2ss-py/issues/72). Fix SMAP_RSS_L2_SSS_V4 subsetting, changed calculate chunk function.
+- [issues/9](https://github.com/podaac/l2ss-py/issues/9). Determinate coordinate variables using cf_xarray.
 ### Security
 - Changed CLI step in build action to use snyk monitor so that report is uploaded to SNYK podaac org
 
@@ -30,13 +31,8 @@
 - Remove OCO3 test. Get_coordinate_variables passed OMI and fails OCO3 because OCO3 has a multiple Latitude variable. Subset with bbox method is not
 	applied properly to OCO3. Further manipulating will need to be done - OMI is a higher priority.
 ### Fixed
-<<<<<<< HEAD
-- [issues/9](https://github.com/podaac/l2ss-py/issues/9). Determinate coordinate variables using cf_xarray.
-=======
 - [issues/61](https://github.com/podaac/l2ss-py/issues/61). Variables without dimensions should be included in the output subset. Previous code was
 	adding dimension to variables in tropomi and SNDR as well as not have enough memory to {SCALAR} dimensions.
->>>>>>> e3f22a3c
-### Security
 
 ## [1.3.1]
 ### Added
