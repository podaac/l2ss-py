# Changelog
All notable changes to this project will be documented in this file.

The format is based on [Keep a Changelog](https://keepachangelog.com/en/1.0.0/),
and this project adheres to [Semantic Versioning](https://semver.org/spec/v2.0.0.html).

## [Unreleased]
### Added
### Changed
<<<<<<< HEAD
- [pull/248](https://github.com/podaac/l2ss-py/pull/248): add Harmony extra_args.cut parameter to subset_params in service adapter 
=======
- Update code to determin lat lon time variables
- Update xarray version
>>>>>>> 4ee06aea
### Deprecated 
### Removed
### Fixed
### Security


## [2.9.0]
### Added
- [issue/240](https://github.com/podaac/l2ss-py/issues/240): for time vars that need datetime conversion, allow numpy arrays of n dimension to be able to convert. Create the same shape array in start time, then add the seconds since the start date to get our datetime format for temporal subsetting.
### Changed
- Moved 'Push Tag' step to end of Github Action
### Deprecated 
### Removed
### Fixed
- [issue/234](https://github.com/podaac/l2ss-py/issues/234): allow indexing on lat/lon variables with 3 dimensions. Rows axis is 2, collumns axis is 1
### Security
- Updated dependency versions to latest possible


## [2.8.0]
### Added
### Changed
- Upgraded `cmr-umm-updater` to 0.6.0
### Deprecated 
### Removed
### Fixed
- Fix shapefile subsetting if there is more than a 2d in lon lat in shapefile that includes a third dimension
- [pull/227](https://github.com/podaac/l2ss-py/pull/227): Fix null time values in TEMPO results when spatial+temporal subsetting
- [pull/231](https://github.com/podaac/l2ss-py/pull/231): Improve fix for null time values by ensuring null valuesdon't persist on edges of longest row of True values
### Security
- Updated dependency versions to latest possible

## [2.7.0]
### Added
### Changed
- [pull/216](https://github.com/podaac/l2ss-py/pull/216): Updated all python to 3.10 and update all depencency versions
### Deprecated 
### Removed
### Fixed
- [issue/209](https://github.com/podaac/l2ss-py/issues/209): Update code so dims are created if they don't already exists. 
- Update way we modify shapefile from 180 to 360 lon lats.
- [issue/205](https://github.com/podaac/l2ss-py/issues/205): Add coding capability for when groups have same dimension names but different values. Xarray rename dims is utilized
- [issue/220](https://github.com/podaac/l2ss-py/issues/220): Check if the time variables being found haven't already been found. Add time_vars as an extra arguement in compute_time_variable_name
### Security

## [2.6.0]
### Added
### Changed
- [issue/182](https://github.com/podaac/l2ss-py/issues/182): Update code so doesn't remove '/' on attribute values.
- [issue/178](https://github.com/podaac/l2ss-py/issues/178): Add function to make sure dimension in subset is same as original file
- Update github action umm updater to 0.5.0
- [issue/172](https://github.com/podaac/l2ss-py/issues/178): Fix shapefile subsetting by passing correct variable to subset function.
### Deprecated 
### Removed
### Fixed
- [issue/119](https://github.com/podaac/l2ss-py/issues/119): GPM variable dimensions are renamed from "phony_dim" to the dimension names in the variable attribute "DimensionNames"
- [issue/184](https://github.com/podaac/l2ss-py/issues/184): boundary box argument at the command line is changed to allow decimal numbers (i.e., floats) for coordinates
- [issue/189](https://github.com/podaac/l2ss-py/issues/189): Fix temporal subsetting for SWOT collections, use mask_and_scale args for opening granule file if we have an overflow in time fill value, use original dataset encoding when writing file.
- [issue/194](https://github.com/podaac/l2ss-py/issues/194): Return coordinate variables if requested in a variable subset
### Security


## [2.5.0]
### Added
### Changed
### Deprecated 
### Removed
### Fixed
- [issue/153](https://github.com/podaac/l2ss-py/issues/153): Remove the asc_node_tai93 variable when blank in the SNDR collections for xarray.decode_times to decode.
- PODAAC-5538: Reduce memory footprint of l2ss by loading each variable individually to write to memory
- [issue/155](https://github.com/podaac/l2ss-py/issues/155): lat var name prefix now generalized to unique group names. Group variables determined in subset_bbox using the unique group name.
- [issue/162](https://github.com/podaac/l2ss-py/issues/162): allow time variable subsetting differences handled for MLS and OCO3 collections. At the moment: assuming 'he5' files to be tai93 files is a fine assumption. Xarray does not decode these times in he5 files
- [issue/168](https://github.com/podaac/l2ss-py/issues/168): A separate copy of test data is used to get expected results before subsetting at the beginning of two test functions --- test_subset_empty_bbox() and test_specified_variables() --- that rely on opening the dataset more than once.
- PODAAC-5537: Fixed AQUARIUS_L2_SSS_V5 dataset
- Update github action docker versioning to use pep440
- [issue/170](https://github.com/podaac/l2ss-py/issues/170): Prioritize getting time variables if 'time' == var_time_name over 'time' being in the var name such as 'SunLocalTime'.
- [issue/173](https://github.com/podaac/l2ss-py/issues/173): Variables without any spatial dimensions in "indexers" array should get copied over to the subsetting new_dataset after the xarray.where() function is applied.
### Security

## [2.4.0]
### Added
### Changed
- [issue/142](https://github.com/podaac/l2ss-py/issues/142): Changed handling of duplicate dimensions as part of integration with new TEMPO ozone profile data.
### Deprecated 
### Removed
### Fixed
- [issue/149](https://github.com/podaac/l2ss-py/issues/149): Fixed compression level for netCDF4 object variable creation into a string. Will need to address after netcdf4 rebuilds library. https://github.com/Unidata/netcdf4-python/issues/1236
- [issue/143](https://github.com/podaac/l2ss-py/issues/143): Fixed bug when not specifying any variable subsetting for grouped datasets.
### Security

## [2.3.0]
### Added
- [issue/126](https://github.com/podaac/l2ss-py/issues/126): Added flexibility to variable subsetting
for variables to not have leading slash in the front
- [issue/136](https://github.com/podaac/l2ss-py/issues/136): Added type annotations throughout the package code
### Changed
### Deprecated 
### Removed
### Fixed
- PODAAC-5065: integration with SMAP_RSS_L2_SSS_V5, fix way xarray open granules that have `seconds since 2000-1-1 0:0:0 0` as a time unit.
- [issue/127](https://github.com/podaac/l2ss-py/issues/127): Fixed bug when subsetting variables in grouped datasets. Variable names passed to `subset` will now have `/` replaced by `GROUP_DELIM` so they can be located in flattened datasets 
### Security

## [2.2.0]
### Added
### Changed
- [issue/115](https://github.com/podaac/l2ss-py/issues/115): Added notes to README about installing "extra" harmony dependencies to avoid test suite fails. 
- [issue/85](https://github.com/podaac/l2ss-py/issues/85): Added initial poetry setup guidance to the README
- [issue/122](https://github.com/podaac/l2ss-py/issues/122): Changed renaming of duplicate dimension from netcdf4 to xarray per issues in the netcdf.rename function. https://github.com/Unidata/netcdf-c/issues/1672 	
### Deprecated 
### Removed
### Fixed
- [issue/119](https://github.com/podaac/l2ss-py/issues/119): Add extra line for variables without any dimensions after a squeeze in compute_time_vars():	
- [issue/110](https://github.com/podaac/l2ss-py/issues/110): Get the start date in convert_times and reconvert times into original type in _recombine groups method.
### Security

## [2.1.1]
### Changed
- [issue/113](https://github.com/podaac/l2ss-py/issues/113): SNDR collections use `timedelta` as data type, added extra line of logic to handle this datatype in xarray_enhancements. SNDR file added for test cases with these variable types.

## [2.1.0]
### Added
### Changed
- [issue/106](https://github.com/podaac/l2ss-py/issues/106): he5 temporal subsetting for determining start time. Find start time in units attributes or work back from first UTC time.
- [issue/93](https://github.com/podaac/l2ss-py/issues/93): Added input argument to cmr updater to disable association removal
### Deprecated 
### Removed
### Fixed
- [issue/105](https://github.com/podaac/l2ss-py/issues/105): Added function to convert np object to python native objects.
### Security


## [2.0.0]
### Added
- [issue/98](https://github.com/podaac/l2ss-py/issues/98): Added logic to handle time decoding for he5 tai93 files. Changed the min and max inputs to tai93 format and compared to the time format in the file
### Changed 
- [pull/101](https://github.com/podaac/l2ss-py/pull/101): Updated docker image to `python3.9-slim`
- [issue/99](https://github.com/podaac/l2ss-py/issues/99): Updated python dependencies including v1.0.20 of harmony-service-lib
### Deprecated 
### Removed
- **Breaking Change** [issue/99](https://github.com/podaac/l2ss-py/issues/99): Removed support for python 3.7
### Fixed
- [issue/95](https://github.com/podaac/l2ss-py/issues/95): Fix non variable subsets for OMI since variables are not in the same group as the lat lon variables 

### Security


## [1.5.0]
### Added
- Added Shapefile option to UMM-S entry
- Added optional coordinate variable params
- [issues/78](https://github.com/podaac/l2ss-py/issues/72): Pass coordinate variables from service to l2ss-py
### Changed 
- Updated dependency versions
- [issues/88](https://github.com/podaac/l2ss-py/issues/88): Build pipeline manually pushes tag rather than use action-push-tag
### Deprecated 
### Removed
### Fixed
- [issues/72](https://github.com/podaac/l2ss-py/issues/72). Fix SMAP_RSS_L2_SSS_V4 subsetting, changed calculate chunk function.
- [issues/9](https://github.com/podaac/l2ss-py/issues/9). Determinate coordinate variables using cf_xarray.
### Security
- Changed CLI step in build action to use snyk monitor so that report is uploaded to SNYK podaac org

## [1.4.0]
### Added
- [issues/46](https://github.com/podaac/l2ss-py/issues/46). Flattening of h5py file.
- [issues/39](https://github.com/podaac/l2ss-py/issues/39): Exposed shapefile subsetting capability to Harmony
- [issues/58](https://github.com/podaac/l2ss-py/issues/58). Expand coordinates to accomodate OMI files 
	latitude variable in OMI has a capital L for Latitude that needs to be added to the list in 
	get_coordinate_variable_names. 

### Changed 
### Deprecated 
### Removed
- Remove OCO3 test. Get_coordinate_variables passed OMI and fails OCO3 because OCO3 has a multiple Latitude variable. Subset with bbox method is not
	applied properly to OCO3. Further manipulating will need to be done - OMI is a higher priority.
### Fixed
- [issues/61](https://github.com/podaac/l2ss-py/issues/61). Variables without dimensions should be included in the output subset. Previous code was
	adding dimension to variables in tropomi and SNDR as well as not have enough memory to {SCALAR} dimensions.

## [1.3.1]
### Added
- [issues/50](https://github.com/podaac/l2ss-py/issues/50): Spatial bounds are computed correctly for grouped empty subset operations
- Added `timeout` option to `cmr-umm-updater`
### Changed 
- Upgraded `cmr-umm-updater` to 0.2.1
### Deprecated 
### Removed
### Fixed
- [issues/48](https://github.com/podaac/l2ss-py/issues/48): get_epoch_time_var was not able to pick up the 'time' variable for the TROPOMI CH4 collection. Extra elif statement was added to get the full time variable returned.
- [issues/54](https://github.com/podaac/l2ss-py/issues/54): Skip encoding when xr dataset is empty
### Security

## [1.3.0]
### Added
- [issues/27](https://github.com/podaac/l2ss-py/issues/27): Xarray is unable to handle variables with duplicate dimensions. Module dimension_cleanup.py added to handle variables that may have duplicate dimensions. Method remove_duplicate_dims() creates a new dimension identical dimension to the dimensions originally duplicated so the dimension does not need to be duplicated and can have the same shape and values.
- [issues/24](https://github.com/podaac/l2ss-py/issues/24): Added support for time as lines
### Changed 
- [issues/36](https://github.com/podaac/l2ss-py/issues/36): Empty datasets will now maintain attributes, variables, and dimensions where each variable contains a single data point where the value is masked.
### Deprecated 
### Removed
### Fixed
- [issues/34](https://github.com/podaac/l2ss-py/issues/34): Fixed bug that did not allow variable subsetting in OCO3 files. Fix includes adding the variable list in subset_bbox method 
### Security

## [1.2.0]
### Added
### Changed 
- Updated dependency versions
### Deprecated 
### Removed
### Fixed
- [issues/32](https://github.com/podaac/l2ss-py/issues/32): Fixed bug when given variables to subset that have a '/' character in the variable name, they would not appear in the output.
- [issues/20](https://github.com/podaac/l2ss-py/issues/20): Fixed bug where spatial indexing was including extra dimensions causing output file to drastically increase in size
- [issues/10](https://github.com/podaac/l2ss-py/issues/10): Fixed bug where variable dimensions are assumed to be the same across all variables in a group in recombine_group_dataset method. When variables are written out, shape must match.
- [issues/28](https://github.com/podaac/l2ss-py/issues/28): Fixed bug where variable dtype would be type object, the code would raise exception. Fix adds logic to handle type object 
### Security

## [1.1.0]
### Added
- [issues/11](https://github.com/podaac/l2ss-py/issues/11): Added .squeeze on lat in get_time_var method. Added GROUP_DELIM to the root group variables.
- [issues/17](https://github.com/podaac/l2ss-py/issues/17): Integrated with cmr-umm-updater
### Changed 
- [issues/15](https://github.com/podaac/l2ss-py/issues/15): Changed the way groups are handled so that variables at the root of a file are not ignored. Groups now include the '/' level group
### Deprecated 
### Removed
### Fixed
- Fixed bug where temporal and variable subsetting resulted in failure
### Security

## [1.0.0]
### Added
- PODAAC-3620: Added a script for running l2ss-py locally without Harmony
- PODAAC-3620: Updated README with details about how to test l2ss-py
### Changed 
- Moved to GitHub.com!
### Deprecated 
### Removed 
### Fixed 
- PODAAC-3657: Appropriate Harmony base URL is used in UMM-S entry based on venue
### Security

## [0.16.0]
### Added
### Changed 
- PODAAC-3530: Improved logic that determines coordinate variables
- Updated UMM-S record to indicate temporal subsetting is available 
### Deprecated 
### Removed 
### Fixed 
- PODAAC-3627: Fix subsetting MERGED_TP_J1_OSTM_OST_CYCLES_V42 collection
### Security

## [0.15.0]
### Added
- Added VIIRS and S6 collection associations
- PODAAC-3441: Added temporal subsetting capability
### Changed
- Updated dependency versions. (harmony-serivce-lib to 1.0.9)
### Deprecated 
### Removed 
### Fixed 
- PODAAC-3494
  - Fix filename derived_from in the json_history metadata.
- PODAAC-3493
  - Fix subsetted granule is larger than original file.
### Security

## [0.13.0]
### Added
- PODAAC-3353
  - Sync associations with hitide umm-t
- PODAAC-3361
  - Add history_json attribute after subsetting
### Changed 
### Deprecated 
### Removed 
### Fixed 
- Removed ending slash from UMM-S entry so it works with EDSC
### Security

## [0.11.0]

### Added
- PODAAC-3209
  - Added the ability to subset granules with groups
### Changed 
- PODAAC-3158
  - Upgraded `harmony-service-lib` to 1.0.4
  - Use `harmony-service-lib` from PyPI instead of nexus/maven
- PODAAC-2660
  - Coord variables are retained in a variable subset, even if not requested
- PODAAC-3353
  - Sync associations with hitide umm-t
### Deprecated 
### Removed 
### Fixed 
### Security
- PODAAC-3158
  - Updated dependencies to address Snyk warning

## [0.10.0]

### Added
### Changed 
### Deprecated 
### Removed 
### Fixed 
### Security
- PODAAC-3011 
    - Added pillow 8.1.0 and pyyaml 5.4 to fix vulnerabilities from snyk

## [0.9.0]

### Added
### Changed 
- HARMONY-616 - Updated to 0.0.30 of the harmony service library
- Updated UMM-S record to indicate spatial and variable subsetting are supported
### Deprecated 
### Removed 
### Fixed 
### Security

## [0.8.0]

### Added
- PCESA-2282 - Added harmony-service to deploy podaac/subsetter directly into Harmony ecosystem
- PCESA-2307 - Added variable subsetting to harmony-service
- PCESA-2280 - Subset returns new spatial bounds after subset
- PCESA-2324 - Added shapefile subset capabilities to the subset.py module
### Changed 
- PCESA-2308 
    - Updated Jenkins pipeline to push to ECC nexus
    - Moved harmony service into the built poetry project
### Deprecated 
### Removed 
### Fixed 
### Security

## [0.7.0]

### Added
- PCESA-1750 - Added UMM-S updater service and cmr/ directory that stores the json profile and associations.txt (which contains concept-ids) locally
### Changed 
- PCESA-2231 - Updated to use the new SNS baseworker, Job Service, and Staging Service 
- PCESA-2195 - Subset will not fail when bounding box contains no data. Instead, an empty file is returned.
- PCESA-2296 - Updated L2SS to use both CAE artifactory and the PODAAC artifactory settings, added tool.poetry.source in pypyoject.toml 
### Deprecated 
### Removed 
### Fixed 
### Security

## [0.6.1]

### Fixed
- Added missing ops.tfvars

## [0.6.0]

### Added
- PCESA-2177 - Added CodeBuild to build pytest Integration Tests
- PCESA-2176 - Added pytest integration tests (IT) to run at SIT
- PCESA-2192 - Added automatic End-to-End deployment (Artifactory and ECR) to Jenkins pipeline
### Changed 
- PCESA-2174 - Simultaneously deploy sit and sit-#### stacks via terraform+workspaces to the SIT environment.
- PCESA-2175 - L2SS jenkins job, upon creation of a PR, deploys the l2ss to the sit environment using the developer/PR workspace and stack naming conventions
- PCESA-1789 - Increased memory of ECS tasks to 750
- PCESA-2178 - Upon completion of the automated testing destroy the SIT DEV stack.
### Fixed 
- PCESA-2203 - Fixed the JobException to use the parent exception error message.
- PCESA-2202 - Update L2SS to destroy.sh to verify that terraform workspace matches ticket, then after complete delete workspace ticket 

## [0.5.0]
### Changed
- PCESA-1639 - Use t3 instances to enable 'unlimited' credits by default for cpu bursting
- PCESA-1815 - Parse incoming `variables` json field and pass to subsetter

## [0.4.0]
### Added
- PCESA-1779 - Added ESB subscription to SNS topic instead of placing message on SQS
### Changed 
### Deprecated 
### Removed 
### Fixed 
### Security 

## [0.3.0]
### Added
- PCESA-1530 - Throw error when bbox cannot be parsed
- PCESA-1530 - Throw error when 'lat' and 'lon' not in variables
- PCESA-1530 - Throw error when data dimensions is < 2
- PCESA-1824 - Added new JSON format logging using python-json-logger library
### Changed 
- PCESA-1550 - Updated to use amazon2 linux ECS ami 
- PCESA-1413 - Added pre-baked terraform usage to Jenkins
### Deprecated 
### Removed 
### Fixed 
### Security <|MERGE_RESOLUTION|>--- conflicted
+++ resolved
@@ -7,12 +7,9 @@
 ## [Unreleased]
 ### Added
 ### Changed
-<<<<<<< HEAD
-- [pull/248](https://github.com/podaac/l2ss-py/pull/248): add Harmony extra_args.cut parameter to subset_params in service adapter 
-=======
 - Update code to determin lat lon time variables
 - Update xarray version
->>>>>>> 4ee06aea
+- [pull/248](https://github.com/podaac/l2ss-py/pull/248): add Harmony extra_args.cut parameter to subset_params in service adapter 
 ### Deprecated 
 ### Removed
 ### Fixed
