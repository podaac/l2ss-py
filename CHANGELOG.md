# Changelog
All notable changes to this project will be documented in this file.

The format is based on [Keep a Changelog](https://keepachangelog.com/en/1.0.0/),
and this project adheres to [Semantic Versioning](https://semver.org/spec/v2.0.0.html).

## [Unreleased]
### Added
### Changed
### Deprecated 
### Removed
### Fixed
### Security


## [2.11.0]
### Added
- [issue/267](https://github.com/podaac/l2ss-py/pull/261): Add xtrack and atrack dimension options for get_nd_indexers when bounding box subsetting is performed on SNDR.
- Fix temporal subsetting ghrsst dataset by adding time delta to time variable.
<<<<<<< HEAD
=======
- Add a function to test ghrsst dataset ability to access variables when mask_and_scale is true. 
>>>>>>> 3956b9cc
### Changed
### Deprecated 
### Removed
### Fixed
### Security


## [2.10.0]
### Added
- [issue/260](https://github.com/podaac/l2ss-py/pull/261): Add gpm cleanup function to add a timeMidScan variable if the timeMidScan variable isn't present. Function takes the years, months, days etc ScanTime variables and creates a single time variable using datetime.datetime library.
### Changed
- Update code to determine lat lon time variables
- Update xarray version
- [pull/248](https://github.com/podaac/l2ss-py/pull/248): add Harmony extra_args.cut parameter to subset_params in service adapter 
### Deprecated 
### Removed
### Fixed
- [issue/258](https://github.com/podaac/l2ss-py/issues/258): fix so that ScanTime is what determines a GPM file 
### Security


## [2.9.0]
### Added
- [issue/240](https://github.com/podaac/l2ss-py/issues/240): for time vars that need datetime conversion, allow numpy arrays of n dimension to be able to convert. Create the same shape array in start time, then add the seconds since the start date to get our datetime format for temporal subsetting.
### Changed
- Moved 'Push Tag' step to end of Github Action
### Deprecated 
### Removed
### Fixed
- [issue/234](https://github.com/podaac/l2ss-py/issues/234): allow indexing on lat/lon variables with 3 dimensions. Rows axis is 2, collumns axis is 1
### Security
- Updated dependency versions to latest possible


## [2.8.0]
### Added
### Changed
- Upgraded `cmr-umm-updater` to 0.6.0
### Deprecated 
### Removed
### Fixed
- Fix shapefile subsetting if there is more than a 2d in lon lat in shapefile that includes a third dimension
- [pull/227](https://github.com/podaac/l2ss-py/pull/227): Fix null time values in TEMPO results when spatial+temporal subsetting
- [pull/231](https://github.com/podaac/l2ss-py/pull/231): Improve fix for null time values by ensuring null valuesdon't persist on edges of longest row of True values
### Security
- Updated dependency versions to latest possible

## [2.7.0]
### Added
### Changed
- [pull/216](https://github.com/podaac/l2ss-py/pull/216): Updated all python to 3.10 and update all depencency versions
### Deprecated 
### Removed
### Fixed
- [issue/209](https://github.com/podaac/l2ss-py/issues/209): Update code so dims are created if they don't already exists. 
- Update way we modify shapefile from 180 to 360 lon lats.
- [issue/205](https://github.com/podaac/l2ss-py/issues/205): Add coding capability for when groups have same dimension names but different values. Xarray rename dims is utilized
- [issue/220](https://github.com/podaac/l2ss-py/issues/220): Check if the time variables being found haven't already been found. Add time_vars as an extra arguement in compute_time_variable_name
### Security

## [2.6.0]
### Added
### Changed
- [issue/182](https://github.com/podaac/l2ss-py/issues/182): Update code so doesn't remove '/' on attribute values.
- [issue/178](https://github.com/podaac/l2ss-py/issues/178): Add function to make sure dimension in subset is same as original file
- Update github action umm updater to 0.5.0
- [issue/172](https://github.com/podaac/l2ss-py/issues/178): Fix shapefile subsetting by passing correct variable to subset function.
### Deprecated 
### Removed
### Fixed
- [issue/119](https://github.com/podaac/l2ss-py/issues/119): GPM variable dimensions are renamed from "phony_dim" to the dimension names in the variable attribute "DimensionNames"
- [issue/184](https://github.com/podaac/l2ss-py/issues/184): boundary box argument at the command line is changed to allow decimal numbers (i.e., floats) for coordinates
- [issue/189](https://github.com/podaac/l2ss-py/issues/189): Fix temporal subsetting for SWOT collections, use mask_and_scale args for opening granule file if we have an overflow in time fill value, use original dataset encoding when writing file.
- [issue/194](https://github.com/podaac/l2ss-py/issues/194): Return coordinate variables if requested in a variable subset
### Security


## [2.5.0]
### Added
### Changed
### Deprecated 
### Removed
### Fixed
- [issue/153](https://github.com/podaac/l2ss-py/issues/153): Remove the asc_node_tai93 variable when blank in the SNDR collections for xarray.decode_times to decode.
- PODAAC-5538: Reduce memory footprint of l2ss by loading each variable individually to write to memory
- [issue/155](https://github.com/podaac/l2ss-py/issues/155): lat var name prefix now generalized to unique group names. Group variables determined in subset_bbox using the unique group name.
- [issue/162](https://github.com/podaac/l2ss-py/issues/162): allow time variable subsetting differences handled for MLS and OCO3 collections. At the moment: assuming 'he5' files to be tai93 files is a fine assumption. Xarray does not decode these times in he5 files
- [issue/168](https://github.com/podaac/l2ss-py/issues/168): A separate copy of test data is used to get expected results before subsetting at the beginning of two test functions --- test_subset_empty_bbox() and test_specified_variables() --- that rely on opening the dataset more than once.
- PODAAC-5537: Fixed AQUARIUS_L2_SSS_V5 dataset
- Update github action docker versioning to use pep440
- [issue/170](https://github.com/podaac/l2ss-py/issues/170): Prioritize getting time variables if 'time' == var_time_name over 'time' being in the var name such as 'SunLocalTime'.
- [issue/173](https://github.com/podaac/l2ss-py/issues/173): Variables without any spatial dimensions in "indexers" array should get copied over to the subsetting new_dataset after the xarray.where() function is applied.
### Security

## [2.4.0]
### Added
### Changed
- [issue/142](https://github.com/podaac/l2ss-py/issues/142): Changed handling of duplicate dimensions as part of integration with new TEMPO ozone profile data.
### Deprecated 
### Removed
### Fixed
- [issue/149](https://github.com/podaac/l2ss-py/issues/149): Fixed compression level for netCDF4 object variable creation into a string. Will need to address after netcdf4 rebuilds library. https://github.com/Unidata/netcdf4-python/issues/1236
- [issue/143](https://github.com/podaac/l2ss-py/issues/143): Fixed bug when not specifying any variable subsetting for grouped datasets.
### Security

## [2.3.0]
### Added
- [issue/126](https://github.com/podaac/l2ss-py/issues/126): Added flexibility to variable subsetting
for variables to not have leading slash in the front
- [issue/136](https://github.com/podaac/l2ss-py/issues/136): Added type annotations throughout the package code
### Changed
### Deprecated 
### Removed
### Fixed
- PODAAC-5065: integration with SMAP_RSS_L2_SSS_V5, fix way xarray open granules that have `seconds since 2000-1-1 0:0:0 0` as a time unit.
- [issue/127](https://github.com/podaac/l2ss-py/issues/127): Fixed bug when subsetting variables in grouped datasets. Variable names passed to `subset` will now have `/` replaced by `GROUP_DELIM` so they can be located in flattened datasets 
### Security

## [2.2.0]
### Added
### Changed
- [issue/115](https://github.com/podaac/l2ss-py/issues/115): Added notes to README about installing "extra" harmony dependencies to avoid test suite fails. 
- [issue/85](https://github.com/podaac/l2ss-py/issues/85): Added initial poetry setup guidance to the README
- [issue/122](https://github.com/podaac/l2ss-py/issues/122): Changed renaming of duplicate dimension from netcdf4 to xarray per issues in the netcdf.rename function. https://github.com/Unidata/netcdf-c/issues/1672 	
### Deprecated 
### Removed
### Fixed
- [issue/119](https://github.com/podaac/l2ss-py/issues/119): Add extra line for variables without any dimensions after a squeeze in compute_time_vars():	
- [issue/110](https://github.com/podaac/l2ss-py/issues/110): Get the start date in convert_times and reconvert times into original type in _recombine groups method.
### Security

## [2.1.1]
### Changed
- [issue/113](https://github.com/podaac/l2ss-py/issues/113): SNDR collections use `timedelta` as data type, added extra line of logic to handle this datatype in xarray_enhancements. SNDR file added for test cases with these variable types.

## [2.1.0]
### Added
### Changed
- [issue/106](https://github.com/podaac/l2ss-py/issues/106): he5 temporal subsetting for determining start time. Find start time in units attributes or work back from first UTC time.
- [issue/93](https://github.com/podaac/l2ss-py/issues/93): Added input argument to cmr updater to disable association removal
### Deprecated 
### Removed
### Fixed
- [issue/105](https://github.com/podaac/l2ss-py/issues/105): Added function to convert np object to python native objects.
### Security


## [2.0.0]
### Added
- [issue/98](https://github.com/podaac/l2ss-py/issues/98): Added logic to handle time decoding for he5 tai93 files. Changed the min and max inputs to tai93 format and compared to the time format in the file
### Changed 
- [pull/101](https://github.com/podaac/l2ss-py/pull/101): Updated docker image to `python3.9-slim`
- [issue/99](https://github.com/podaac/l2ss-py/issues/99): Updated python dependencies including v1.0.20 of harmony-service-lib
### Deprecated 
### Removed
- **Breaking Change** [issue/99](https://github.com/podaac/l2ss-py/issues/99): Removed support for python 3.7
### Fixed
- [issue/95](https://github.com/podaac/l2ss-py/issues/95): Fix non variable subsets for OMI since variables are not in the same group as the lat lon variables 

### Security


## [1.5.0]
### Added
- Added Shapefile option to UMM-S entry
- Added optional coordinate variable params
- [issues/78](https://github.com/podaac/l2ss-py/issues/72): Pass coordinate variables from service to l2ss-py
### Changed 
- Updated dependency versions
- [issues/88](https://github.com/podaac/l2ss-py/issues/88): Build pipeline manually pushes tag rather than use action-push-tag
### Deprecated 
### Removed
### Fixed
- [issues/72](https://github.com/podaac/l2ss-py/issues/72). Fix SMAP_RSS_L2_SSS_V4 subsetting, changed calculate chunk function.
- [issues/9](https://github.com/podaac/l2ss-py/issues/9). Determinate coordinate variables using cf_xarray.
### Security
- Changed CLI step in build action to use snyk monitor so that report is uploaded to SNYK podaac org

## [1.4.0]
### Added
- [issues/46](https://github.com/podaac/l2ss-py/issues/46). Flattening of h5py file.
- [issues/39](https://github.com/podaac/l2ss-py/issues/39): Exposed shapefile subsetting capability to Harmony
- [issues/58](https://github.com/podaac/l2ss-py/issues/58). Expand coordinates to accomodate OMI files 
	latitude variable in OMI has a capital L for Latitude that needs to be added to the list in 
	get_coordinate_variable_names. 

### Changed 
### Deprecated 
### Removed
- Remove OCO3 test. Get_coordinate_variables passed OMI and fails OCO3 because OCO3 has a multiple Latitude variable. Subset with bbox method is not
	applied properly to OCO3. Further manipulating will need to be done - OMI is a higher priority.
### Fixed
- [issues/61](https://github.com/podaac/l2ss-py/issues/61). Variables without dimensions should be included in the output subset. Previous code was
	adding dimension to variables in tropomi and SNDR as well as not have enough memory to {SCALAR} dimensions.

## [1.3.1]
### Added
- [issues/50](https://github.com/podaac/l2ss-py/issues/50): Spatial bounds are computed correctly for grouped empty subset operations
- Added `timeout` option to `cmr-umm-updater`
### Changed 
- Upgraded `cmr-umm-updater` to 0.2.1
### Deprecated 
### Removed
### Fixed
- [issues/48](https://github.com/podaac/l2ss-py/issues/48): get_epoch_time_var was not able to pick up the 'time' variable for the TROPOMI CH4 collection. Extra elif statement was added to get the full time variable returned.
- [issues/54](https://github.com/podaac/l2ss-py/issues/54): Skip encoding when xr dataset is empty
### Security

## [1.3.0]
### Added
- [issues/27](https://github.com/podaac/l2ss-py/issues/27): Xarray is unable to handle variables with duplicate dimensions. Module dimension_cleanup.py added to handle variables that may have duplicate dimensions. Method remove_duplicate_dims() creates a new dimension identical dimension to the dimensions originally duplicated so the dimension does not need to be duplicated and can have the same shape and values.
- [issues/24](https://github.com/podaac/l2ss-py/issues/24): Added support for time as lines
### Changed 
- [issues/36](https://github.com/podaac/l2ss-py/issues/36): Empty datasets will now maintain attributes, variables, and dimensions where each variable contains a single data point where the value is masked.
### Deprecated 
### Removed
### Fixed
- [issues/34](https://github.com/podaac/l2ss-py/issues/34): Fixed bug that did not allow variable subsetting in OCO3 files. Fix includes adding the variable list in subset_bbox method 
### Security

## [1.2.0]
### Added
### Changed 
- Updated dependency versions
### Deprecated 
### Removed
### Fixed
- [issues/32](https://github.com/podaac/l2ss-py/issues/32): Fixed bug when given variables to subset that have a '/' character in the variable name, they would not appear in the output.
- [issues/20](https://github.com/podaac/l2ss-py/issues/20): Fixed bug where spatial indexing was including extra dimensions causing output file to drastically increase in size
- [issues/10](https://github.com/podaac/l2ss-py/issues/10): Fixed bug where variable dimensions are assumed to be the same across all variables in a group in recombine_group_dataset method. When variables are written out, shape must match.
- [issues/28](https://github.com/podaac/l2ss-py/issues/28): Fixed bug where variable dtype would be type object, the code would raise exception. Fix adds logic to handle type object 
### Security

## [1.1.0]
### Added
- [issues/11](https://github.com/podaac/l2ss-py/issues/11): Added .squeeze on lat in get_time_var method. Added GROUP_DELIM to the root group variables.
- [issues/17](https://github.com/podaac/l2ss-py/issues/17): Integrated with cmr-umm-updater
### Changed 
- [issues/15](https://github.com/podaac/l2ss-py/issues/15): Changed the way groups are handled so that variables at the root of a file are not ignored. Groups now include the '/' level group
### Deprecated 
### Removed
### Fixed
- Fixed bug where temporal and variable subsetting resulted in failure
### Security

## [1.0.0]
### Added
- PODAAC-3620: Added a script for running l2ss-py locally without Harmony
- PODAAC-3620: Updated README with details about how to test l2ss-py
### Changed 
- Moved to GitHub.com!
### Deprecated 
### Removed 
### Fixed 
- PODAAC-3657: Appropriate Harmony base URL is used in UMM-S entry based on venue
### Security

## [0.16.0]
### Added
### Changed 
- PODAAC-3530: Improved logic that determines coordinate variables
- Updated UMM-S record to indicate temporal subsetting is available 
### Deprecated 
### Removed 
### Fixed 
- PODAAC-3627: Fix subsetting MERGED_TP_J1_OSTM_OST_CYCLES_V42 collection
### Security

## [0.15.0]
### Added
- Added VIIRS and S6 collection associations
- PODAAC-3441: Added temporal subsetting capability
### Changed
- Updated dependency versions. (harmony-serivce-lib to 1.0.9)
### Deprecated 
### Removed 
### Fixed 
- PODAAC-3494
  - Fix filename derived_from in the json_history metadata.
- PODAAC-3493
  - Fix subsetted granule is larger than original file.
### Security

## [0.13.0]
### Added
- PODAAC-3353
  - Sync associations with hitide umm-t
- PODAAC-3361
  - Add history_json attribute after subsetting
### Changed 
### Deprecated 
### Removed 
### Fixed 
- Removed ending slash from UMM-S entry so it works with EDSC
### Security

## [0.11.0]

### Added
- PODAAC-3209
  - Added the ability to subset granules with groups
### Changed 
- PODAAC-3158
  - Upgraded `harmony-service-lib` to 1.0.4
  - Use `harmony-service-lib` from PyPI instead of nexus/maven
- PODAAC-2660
  - Coord variables are retained in a variable subset, even if not requested
- PODAAC-3353
  - Sync associations with hitide umm-t
### Deprecated 
### Removed 
### Fixed 
### Security
- PODAAC-3158
  - Updated dependencies to address Snyk warning

## [0.10.0]

### Added
### Changed 
### Deprecated 
### Removed 
### Fixed 
### Security
- PODAAC-3011 
    - Added pillow 8.1.0 and pyyaml 5.4 to fix vulnerabilities from snyk

## [0.9.0]

### Added
### Changed 
- HARMONY-616 - Updated to 0.0.30 of the harmony service library
- Updated UMM-S record to indicate spatial and variable subsetting are supported
### Deprecated 
### Removed 
### Fixed 
### Security

## [0.8.0]

### Added
- PCESA-2282 - Added harmony-service to deploy podaac/subsetter directly into Harmony ecosystem
- PCESA-2307 - Added variable subsetting to harmony-service
- PCESA-2280 - Subset returns new spatial bounds after subset
- PCESA-2324 - Added shapefile subset capabilities to the subset.py module
### Changed 
- PCESA-2308 
    - Updated Jenkins pipeline to push to ECC nexus
    - Moved harmony service into the built poetry project
### Deprecated 
### Removed 
### Fixed 
### Security

## [0.7.0]

### Added
- PCESA-1750 - Added UMM-S updater service and cmr/ directory that stores the json profile and associations.txt (which contains concept-ids) locally
### Changed 
- PCESA-2231 - Updated to use the new SNS baseworker, Job Service, and Staging Service 
- PCESA-2195 - Subset will not fail when bounding box contains no data. Instead, an empty file is returned.
- PCESA-2296 - Updated L2SS to use both CAE artifactory and the PODAAC artifactory settings, added tool.poetry.source in pypyoject.toml 
### Deprecated 
### Removed 
### Fixed 
### Security

## [0.6.1]

### Fixed
- Added missing ops.tfvars

## [0.6.0]

### Added
- PCESA-2177 - Added CodeBuild to build pytest Integration Tests
- PCESA-2176 - Added pytest integration tests (IT) to run at SIT
- PCESA-2192 - Added automatic End-to-End deployment (Artifactory and ECR) to Jenkins pipeline
### Changed 
- PCESA-2174 - Simultaneously deploy sit and sit-#### stacks via terraform+workspaces to the SIT environment.
- PCESA-2175 - L2SS jenkins job, upon creation of a PR, deploys the l2ss to the sit environment using the developer/PR workspace and stack naming conventions
- PCESA-1789 - Increased memory of ECS tasks to 750
- PCESA-2178 - Upon completion of the automated testing destroy the SIT DEV stack.
### Fixed 
- PCESA-2203 - Fixed the JobException to use the parent exception error message.
- PCESA-2202 - Update L2SS to destroy.sh to verify that terraform workspace matches ticket, then after complete delete workspace ticket 

## [0.5.0]
### Changed
- PCESA-1639 - Use t3 instances to enable 'unlimited' credits by default for cpu bursting
- PCESA-1815 - Parse incoming `variables` json field and pass to subsetter

## [0.4.0]
### Added
- PCESA-1779 - Added ESB subscription to SNS topic instead of placing message on SQS
### Changed 
### Deprecated 
### Removed 
### Fixed 
### Security 

## [0.3.0]
### Added
- PCESA-1530 - Throw error when bbox cannot be parsed
- PCESA-1530 - Throw error when 'lat' and 'lon' not in variables
- PCESA-1530 - Throw error when data dimensions is < 2
- PCESA-1824 - Added new JSON format logging using python-json-logger library
### Changed 
- PCESA-1550 - Updated to use amazon2 linux ECS ami 
- PCESA-1413 - Added pre-baked terraform usage to Jenkins
### Deprecated 
### Removed 
### Fixed 
### Security <|MERGE_RESOLUTION|>--- conflicted
+++ resolved
@@ -17,10 +17,7 @@
 ### Added
 - [issue/267](https://github.com/podaac/l2ss-py/pull/261): Add xtrack and atrack dimension options for get_nd_indexers when bounding box subsetting is performed on SNDR.
 - Fix temporal subsetting ghrsst dataset by adding time delta to time variable.
-<<<<<<< HEAD
-=======
 - Add a function to test ghrsst dataset ability to access variables when mask_and_scale is true. 
->>>>>>> 3956b9cc
 ### Changed
 ### Deprecated 
 ### Removed
