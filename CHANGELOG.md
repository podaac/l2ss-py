--- conflicted
+++ resolved
@@ -7,13 +7,10 @@
 ## [Unreleased]
 ### Added
 - [issues/46](https://github.com/podaac/l2ss-py/issues/46). Flattening of h5py file.
-<<<<<<< HEAD
 - [issues/39](https://github.com/podaac/l2ss-py/issues/39): Exposed shapefile subsetting capability to Harmony
-=======
 - [issues/58](https://github.com/podaac/l2ss-py/issues/58). Expand coordinates to accomodate OMI files 
 	latitude variable in OMI has a capital L for Latitude that needs to be added to the list in 
 	get_coordinate_variable_names. 
->>>>>>> 7818fcb5
 ### Changed 
 ### Deprecated 
 ### Removed
