# Changelog
All notable changes to this project will be documented in this file.

The format is based on [Keep a Changelog](https://keepachangelog.com/en/1.0.0/),
and this project adheres to [Semantic Versioning](https://semver.org/spec/v2.0.0.html).

## [Unreleased]
### Added
- [issue/98](https://github.com/podaac/l2ss-py/issues/98): Added logic to handle time decoding for he5 tai93 files. Changed the min and max inputs to tai93 format and compared to the time format in the file
### Changed 
- [pull/101](https://github.com/podaac/l2ss-py/pull/101): Updated docker image to `python3.9-slim`
- [issue/99](https://github.com/podaac/l2ss-py/issues/99): Updated python dependencies including v1.0.20 of harmony-service-lib
### Deprecated 
### Removed
<<<<<<< HEAD
- [issue/99](https://github.com/podaac/l2ss-py/issues/99): Removed support for python 3.7
### Fixed
=======
### Fixed 
>>>>>>> 2abc2a53
- [issue/95](https://github.com/podaac/l2ss-py/issues/95): Fix non variable subsets for OMI since variables are not in the same group as the lat lon variables 

### Security
## [1.5.0]
### Added
- Added Shapefile option to UMM-S entry
- Added optional coordinate variable params
- [issues/78](https://github.com/podaac/l2ss-py/issues/72): Pass coordinate variables from service to l2ss-py
### Changed 
- Updated dependency versions
- [issues/88](https://github.com/podaac/l2ss-py/issues/88): Build pipeline manually pushes tag rather than use action-push-tag
### Deprecated 
### Removed
### Fixed
- [issues/72](https://github.com/podaac/l2ss-py/issues/72). Fix SMAP_RSS_L2_SSS_V4 subsetting, changed calculate chunk function.
- [issues/9](https://github.com/podaac/l2ss-py/issues/9). Determinate coordinate variables using cf_xarray.
### Security
- Changed CLI step in build action to use snyk monitor so that report is uploaded to SNYK podaac org

## [1.4.0]
### Added
- [issues/46](https://github.com/podaac/l2ss-py/issues/46). Flattening of h5py file.
- [issues/39](https://github.com/podaac/l2ss-py/issues/39): Exposed shapefile subsetting capability to Harmony
- [issues/58](https://github.com/podaac/l2ss-py/issues/58). Expand coordinates to accomodate OMI files 
	latitude variable in OMI has a capital L for Latitude that needs to be added to the list in 
	get_coordinate_variable_names. 

### Changed 
### Deprecated 
### Removed
- Remove OCO3 test. Get_coordinate_variables passed OMI and fails OCO3 because OCO3 has a multiple Latitude variable. Subset with bbox method is not
	applied properly to OCO3. Further manipulating will need to be done - OMI is a higher priority.
### Fixed
- [issues/61](https://github.com/podaac/l2ss-py/issues/61). Variables without dimensions should be included in the output subset. Previous code was
	adding dimension to variables in tropomi and SNDR as well as not have enough memory to {SCALAR} dimensions.

## [1.3.1]
### Added
- [issues/50](https://github.com/podaac/l2ss-py/issues/50): Spatial bounds are computed correctly for grouped empty subset operations
- Added `timeout` option to `cmr-umm-updater`
### Changed 
- Upgraded `cmr-umm-updater` to 0.2.1
### Deprecated 
### Removed
### Fixed
- [issues/48](https://github.com/podaac/l2ss-py/issues/48): get_epoch_time_var was not able to pick up the 'time' variable for the TROPOMI CH4 collection. Extra elif statement was added to get the full time variable returned.
- [issues/54](https://github.com/podaac/l2ss-py/issues/54): Skip encoding when xr dataset is empty
### Security

## [1.3.0]
### Added
- [issues/27](https://github.com/podaac/l2ss-py/issues/27): Xarray is unable to handle variables with duplicate dimensions. Module dimension_cleanup.py added to handle variables that may have duplicate dimensions. Method remove_duplicate_dims() creates a new dimension identical dimension to the dimensions originally duplicated so the dimension does not need to be duplicated and can have the same shape and values.
- [issues/24](https://github.com/podaac/l2ss-py/issues/24): Added support for time as lines
### Changed 
- [issues/36](https://github.com/podaac/l2ss-py/issues/36): Empty datasets will now maintain attributes, variables, and dimensions where each variable contains a single data point where the value is masked.
### Deprecated 
### Removed
### Fixed
- [issues/34](https://github.com/podaac/l2ss-py/issues/34): Fixed bug that did not allow variable subsetting in OCO3 files. Fix includes adding the variable list in subset_bbox method 
### Security

## [1.2.0]
### Added
### Changed 
- Updated dependency versions
### Deprecated 
### Removed
### Fixed
- [issues/32](https://github.com/podaac/l2ss-py/issues/32): Fixed bug when given variables to subset that have a '/' character in the variable name, they would not appear in the output.
- [issues/20](https://github.com/podaac/l2ss-py/issues/20): Fixed bug where spatial indexing was including extra dimensions causing output file to drastically increase in size
- [issues/10](https://github.com/podaac/l2ss-py/issues/10): Fixed bug where variable dimensions are assumed to be the same across all variables in a group in recombine_group_dataset method. When variables are written out, shape must match.
- [issues/28](https://github.com/podaac/l2ss-py/issues/28): Fixed bug where variable dtype would be type object, the code would raise exception. Fix adds logic to handle type object 
### Security

## [1.1.0]
### Added
- [issues/11](https://github.com/podaac/l2ss-py/issues/11): Added .squeeze on lat in get_time_var method. Added GROUP_DELIM to the root group variables.
- [issues/17](https://github.com/podaac/l2ss-py/issues/17): Integrated with cmr-umm-updater
### Changed 
- [issues/15](https://github.com/podaac/l2ss-py/issues/15): Changed the way groups are handled so that variables at the root of a file are not ignored. Groups now include the '/' level group
### Deprecated 
### Removed
### Fixed
- Fixed bug where temporal and variable subsetting resulted in failure
### Security

## [1.0.0]
### Added
- PODAAC-3620: Added a script for running l2ss-py locally without Harmony
- PODAAC-3620: Updated README with details about how to test l2ss-py
### Changed 
- Moved to GitHub.com!
### Deprecated 
### Removed 
### Fixed 
- PODAAC-3657: Appropriate Harmony base URL is used in UMM-S entry based on venue
### Security

## [0.16.0]
### Added
### Changed 
- PODAAC-3530: Improved logic that determines coordinate variables
- Updated UMM-S record to indicate temporal subsetting is available 
### Deprecated 
### Removed 
### Fixed 
- PODAAC-3627: Fix subsetting MERGED_TP_J1_OSTM_OST_CYCLES_V42 collection
### Security

## [0.15.0]
### Added
- Added VIIRS and S6 collection associations
- PODAAC-3441: Added temporal subsetting capability
### Changed
- Updated dependency versions. (harmony-serivce-lib to 1.0.9)
### Deprecated 
### Removed 
### Fixed 
- PODAAC-3494
  - Fix filename derived_from in the json_history metadata.
- PODAAC-3493
  - Fix subsetted granule is larger than original file.
### Security

## [0.13.0]
### Added
- PODAAC-3353
  - Sync associations with hitide umm-t
- PODAAC-3361
  - Add history_json attribute after subsetting
### Changed 
### Deprecated 
### Removed 
### Fixed 
- Removed ending slash from UMM-S entry so it works with EDSC
### Security

## [0.11.0]

### Added
- PODAAC-3209
  - Added the ability to subset granules with groups
### Changed 
- PODAAC-3158
  - Upgraded `harmony-service-lib` to 1.0.4
  - Use `harmony-service-lib` from PyPI instead of nexus/maven
- PODAAC-2660
  - Coord variables are retained in a variable subset, even if not requested
- PODAAC-3353
  - Sync associations with hitide umm-t
### Deprecated 
### Removed 
### Fixed 
### Security
- PODAAC-3158
  - Updated dependencies to address Snyk warning

## [0.10.0]

### Added
### Changed 
### Deprecated 
### Removed 
### Fixed 
### Security
- PODAAC-3011 
    - Added pillow 8.1.0 and pyyaml 5.4 to fix vulnerabilities from snyk

## [0.9.0]

### Added
### Changed 
- HARMONY-616 - Updated to 0.0.30 of the harmony service library
- Updated UMM-S record to indicate spatial and variable subsetting are supported
### Deprecated 
### Removed 
### Fixed 
### Security

## [0.8.0]

### Added
- PCESA-2282 - Added harmony-service to deploy podaac/subsetter directly into Harmony ecosystem
- PCESA-2307 - Added variable subsetting to harmony-service
- PCESA-2280 - Subset returns new spatial bounds after subset
- PCESA-2324 - Added shapefile subset capabilities to the subset.py module
### Changed 
- PCESA-2308 
    - Updated Jenkins pipeline to push to ECC nexus
    - Moved harmony service into the built poetry project
### Deprecated 
### Removed 
### Fixed 
### Security

## [0.7.0]

### Added
- PCESA-1750 - Added UMM-S updater service and cmr/ directory that stores the json profile and associations.txt (which contains concept-ids) locally
### Changed 
- PCESA-2231 - Updated to use the new SNS baseworker, Job Service, and Staging Service 
- PCESA-2195 - Subset will not fail when bounding box contains no data. Instead, an empty file is returned.
- PCESA-2296 - Updated L2SS to use both CAE artifactory and the PODAAC artifactory settings, added tool.poetry.source in pypyoject.toml 
### Deprecated 
### Removed 
### Fixed 
### Security

## [0.6.1]

### Fixed
- Added missing ops.tfvars

## [0.6.0]

### Added
- PCESA-2177 - Added CodeBuild to build pytest Integration Tests
- PCESA-2176 - Added pytest integration tests (IT) to run at SIT
- PCESA-2192 - Added automatic End-to-End deployment (Artifactory and ECR) to Jenkins pipeline
### Changed 
- PCESA-2174 - Simultaneously deploy sit and sit-#### stacks via terraform+workspaces to the SIT environment.
- PCESA-2175 - L2SS jenkins job, upon creation of a PR, deploys the l2ss to the sit environment using the developer/PR workspace and stack naming conventions
- PCESA-1789 - Increased memory of ECS tasks to 750
- PCESA-2178 - Upon completion of the automated testing destroy the SIT DEV stack.
### Fixed 
- PCESA-2203 - Fixed the JobException to use the parent exception error message.
- PCESA-2202 - Update L2SS to destroy.sh to verify that terraform workspace matches ticket, then after complete delete workspace ticket 

## [0.5.0]
### Changed
- PCESA-1639 - Use t3 instances to enable 'unlimited' credits by default for cpu bursting
- PCESA-1815 - Parse incoming `variables` json field and pass to subsetter

## [0.4.0]
### Added
- PCESA-1779 - Added ESB subscription to SNS topic instead of placing message on SQS
### Changed 
### Deprecated 
### Removed 
### Fixed 
### Security 

## [0.3.0]
### Added
- PCESA-1530 - Throw error when bbox cannot be parsed
- PCESA-1530 - Throw error when 'lat' and 'lon' not in variables
- PCESA-1530 - Throw error when data dimensions is < 2
- PCESA-1824 - Added new JSON format logging using python-json-logger library
### Changed 
- PCESA-1550 - Updated to use amazon2 linux ECS ami 
- PCESA-1413 - Added pre-baked terraform usage to Jenkins
### Deprecated 
### Removed 
### Fixed 
### Security <|MERGE_RESOLUTION|>--- conflicted
+++ resolved
@@ -12,12 +12,8 @@
 - [issue/99](https://github.com/podaac/l2ss-py/issues/99): Updated python dependencies including v1.0.20 of harmony-service-lib
 ### Deprecated 
 ### Removed
-<<<<<<< HEAD
 - [issue/99](https://github.com/podaac/l2ss-py/issues/99): Removed support for python 3.7
 ### Fixed
-=======
-### Fixed 
->>>>>>> 2abc2a53
 - [issue/95](https://github.com/podaac/l2ss-py/issues/95): Fix non variable subsets for OMI since variables are not in the same group as the lat lon variables 
 
 ### Security
