# Changelog
All notable changes to this project will be documented in this file.

The format is based on [Keep a Changelog](https://keepachangelog.com/en/1.0.0/),
and this project adheres to [Semantic Versioning](https://semver.org/spec/v2.0.0.html).

## [Unreleased]
### Added
### Changed
<<<<<<< HEAD
=======
### Deprecated 
### Removed
### Fixed
### Security

## [2.2.0]
### Added
### Changed
>>>>>>> 79e5e9f6
- [issue/115](https://github.com/podaac/l2ss-py/issues/115): Added notes to README about installing "extra" harmony dependencies to avoid test suite fails. 
- [issue/85](https://github.com/podaac/l2ss-py/issues/85): Added initial poetry setup guidance to the README
- [issue/122](https://github.com/podaac/l2ss-py/issues/122): Changed renaming of duplicate dimension from netcdf4 to xarray per issues in the netcdf.rename function. https://github.com/Unidata/netcdf-c/issues/1672 	
### Deprecated 
### Removed
### Fixed
- [issue/119](https://github.com/podaac/l2ss-py/issues/119): Add extra line for variables without any dimensions after a squeeze in compute_time_vars():	
- [issue/110](https://github.com/podaac/l2ss-py/issues/110): Get the start date in convert_times and reconvert times into original type in _recombine groups method.
### Security

## [2.1.1]
### Changed
- [issue/113](https://github.com/podaac/l2ss-py/issues/113): SNDR collections use `timedelta` as data type, added extra line of logic to handle this datatype in xarray_enhancements. SNDR file added for test cases with these variable types.

## [2.1.0]
### Added
### Changed
- [issue/106](https://github.com/podaac/l2ss-py/issues/106): he5 temporal subsetting for determining start time. Find start time in units attributes or work back from first UTC time.
- [issue/93](https://github.com/podaac/l2ss-py/issues/93): Added input argument to cmr updater to disable association removal
### Deprecated 
### Removed
### Fixed
- [issue/105](https://github.com/podaac/l2ss-py/issues/105): Added function to convert np object to python native objects.
### Security

## [2.0.0]
### Added
- [issue/98](https://github.com/podaac/l2ss-py/issues/98): Added logic to handle time decoding for he5 tai93 files. Changed the min and max inputs to tai93 format and compared to the time format in the file
### Changed 
- [pull/101](https://github.com/podaac/l2ss-py/pull/101): Updated docker image to `python3.9-slim`
- [issue/99](https://github.com/podaac/l2ss-py/issues/99): Updated python dependencies including v1.0.20 of harmony-service-lib
### Deprecated 
### Removed
- **Breaking Change** [issue/99](https://github.com/podaac/l2ss-py/issues/99): Removed support for python 3.7
### Fixed
- [issue/95](https://github.com/podaac/l2ss-py/issues/95): Fix non variable subsets for OMI since variables are not in the same group as the lat lon variables 
### Security


## [1.5.0]
### Added
- Added Shapefile option to UMM-S entry
- Added optional coordinate variable params
- [issues/78](https://github.com/podaac/l2ss-py/issues/72): Pass coordinate variables from service to l2ss-py
### Changed 
- Updated dependency versions
- [issues/88](https://github.com/podaac/l2ss-py/issues/88): Build pipeline manually pushes tag rather than use action-push-tag
### Deprecated 
### Removed
### Fixed
- [issues/72](https://github.com/podaac/l2ss-py/issues/72). Fix SMAP_RSS_L2_SSS_V4 subsetting, changed calculate chunk function.
- [issues/9](https://github.com/podaac/l2ss-py/issues/9). Determinate coordinate variables using cf_xarray.
### Security
- Changed CLI step in build action to use snyk monitor so that report is uploaded to SNYK podaac org

## [1.4.0]
### Added
- [issues/46](https://github.com/podaac/l2ss-py/issues/46). Flattening of h5py file.
- [issues/39](https://github.com/podaac/l2ss-py/issues/39): Exposed shapefile subsetting capability to Harmony
- [issues/58](https://github.com/podaac/l2ss-py/issues/58). Expand coordinates to accomodate OMI files 
	latitude variable in OMI has a capital L for Latitude that needs to be added to the list in 
	get_coordinate_variable_names. 

### Changed 
### Deprecated 
### Removed
- Remove OCO3 test. Get_coordinate_variables passed OMI and fails OCO3 because OCO3 has a multiple Latitude variable. Subset with bbox method is not
	applied properly to OCO3. Further manipulating will need to be done - OMI is a higher priority.
### Fixed
- [issues/61](https://github.com/podaac/l2ss-py/issues/61). Variables without dimensions should be included in the output subset. Previous code was
	adding dimension to variables in tropomi and SNDR as well as not have enough memory to {SCALAR} dimensions.

## [1.3.1]
### Added
- [issues/50](https://github.com/podaac/l2ss-py/issues/50): Spatial bounds are computed correctly for grouped empty subset operations
- Added `timeout` option to `cmr-umm-updater`
### Changed 
- Upgraded `cmr-umm-updater` to 0.2.1
### Deprecated 
### Removed
### Fixed
- [issues/48](https://github.com/podaac/l2ss-py/issues/48): get_epoch_time_var was not able to pick up the 'time' variable for the TROPOMI CH4 collection. Extra elif statement was added to get the full time variable returned.
- [issues/54](https://github.com/podaac/l2ss-py/issues/54): Skip encoding when xr dataset is empty
### Security

## [1.3.0]
### Added
- [issues/27](https://github.com/podaac/l2ss-py/issues/27): Xarray is unable to handle variables with duplicate dimensions. Module dimension_cleanup.py added to handle variables that may have duplicate dimensions. Method remove_duplicate_dims() creates a new dimension identical dimension to the dimensions originally duplicated so the dimension does not need to be duplicated and can have the same shape and values.
- [issues/24](https://github.com/podaac/l2ss-py/issues/24): Added support for time as lines
### Changed 
- [issues/36](https://github.com/podaac/l2ss-py/issues/36): Empty datasets will now maintain attributes, variables, and dimensions where each variable contains a single data point where the value is masked.
### Deprecated 
### Removed
### Fixed
- [issues/34](https://github.com/podaac/l2ss-py/issues/34): Fixed bug that did not allow variable subsetting in OCO3 files. Fix includes adding the variable list in subset_bbox method 
### Security

## [1.2.0]
### Added
### Changed 
- Updated dependency versions
### Deprecated 
### Removed
### Fixed
- [issues/32](https://github.com/podaac/l2ss-py/issues/32): Fixed bug when given variables to subset that have a '/' character in the variable name, they would not appear in the output.
- [issues/20](https://github.com/podaac/l2ss-py/issues/20): Fixed bug where spatial indexing was including extra dimensions causing output file to drastically increase in size
- [issues/10](https://github.com/podaac/l2ss-py/issues/10): Fixed bug where variable dimensions are assumed to be the same across all variables in a group in recombine_group_dataset method. When variables are written out, shape must match.
- [issues/28](https://github.com/podaac/l2ss-py/issues/28): Fixed bug where variable dtype would be type object, the code would raise exception. Fix adds logic to handle type object 
### Security

## [1.1.0]
### Added
- [issues/11](https://github.com/podaac/l2ss-py/issues/11): Added .squeeze on lat in get_time_var method. Added GROUP_DELIM to the root group variables.
- [issues/17](https://github.com/podaac/l2ss-py/issues/17): Integrated with cmr-umm-updater
### Changed 
- [issues/15](https://github.com/podaac/l2ss-py/issues/15): Changed the way groups are handled so that variables at the root of a file are not ignored. Groups now include the '/' level group
### Deprecated 
### Removed
### Fixed
- Fixed bug where temporal and variable subsetting resulted in failure
### Security

## [1.0.0]
### Added
- PODAAC-3620: Added a script for running l2ss-py locally without Harmony
- PODAAC-3620: Updated README with details about how to test l2ss-py
### Changed 
- Moved to GitHub.com!
### Deprecated 
### Removed 
### Fixed 
- PODAAC-3657: Appropriate Harmony base URL is used in UMM-S entry based on venue
### Security

## [0.16.0]
### Added
### Changed 
- PODAAC-3530: Improved logic that determines coordinate variables
- Updated UMM-S record to indicate temporal subsetting is available 
### Deprecated 
### Removed 
### Fixed 
- PODAAC-3627: Fix subsetting MERGED_TP_J1_OSTM_OST_CYCLES_V42 collection
### Security

## [0.15.0]
### Added
- Added VIIRS and S6 collection associations
- PODAAC-3441: Added temporal subsetting capability
### Changed
- Updated dependency versions. (harmony-serivce-lib to 1.0.9)
### Deprecated 
### Removed 
### Fixed 
- PODAAC-3494
  - Fix filename derived_from in the json_history metadata.
- PODAAC-3493
  - Fix subsetted granule is larger than original file.
### Security

## [0.13.0]
### Added
- PODAAC-3353
  - Sync associations with hitide umm-t
- PODAAC-3361
  - Add history_json attribute after subsetting
### Changed 
### Deprecated 
### Removed 
### Fixed 
- Removed ending slash from UMM-S entry so it works with EDSC
### Security

## [0.11.0]

### Added
- PODAAC-3209
  - Added the ability to subset granules with groups
### Changed 
- PODAAC-3158
  - Upgraded `harmony-service-lib` to 1.0.4
  - Use `harmony-service-lib` from PyPI instead of nexus/maven
- PODAAC-2660
  - Coord variables are retained in a variable subset, even if not requested
- PODAAC-3353
  - Sync associations with hitide umm-t
### Deprecated 
### Removed 
### Fixed 
### Security
- PODAAC-3158
  - Updated dependencies to address Snyk warning

## [0.10.0]

### Added
### Changed 
### Deprecated 
### Removed 
### Fixed 
### Security
- PODAAC-3011 
    - Added pillow 8.1.0 and pyyaml 5.4 to fix vulnerabilities from snyk

## [0.9.0]

### Added
### Changed 
- HARMONY-616 - Updated to 0.0.30 of the harmony service library
- Updated UMM-S record to indicate spatial and variable subsetting are supported
### Deprecated 
### Removed 
### Fixed 
### Security

## [0.8.0]

### Added
- PCESA-2282 - Added harmony-service to deploy podaac/subsetter directly into Harmony ecosystem
- PCESA-2307 - Added variable subsetting to harmony-service
- PCESA-2280 - Subset returns new spatial bounds after subset
- PCESA-2324 - Added shapefile subset capabilities to the subset.py module
### Changed 
- PCESA-2308 
    - Updated Jenkins pipeline to push to ECC nexus
    - Moved harmony service into the built poetry project
### Deprecated 
### Removed 
### Fixed 
### Security

## [0.7.0]

### Added
- PCESA-1750 - Added UMM-S updater service and cmr/ directory that stores the json profile and associations.txt (which contains concept-ids) locally
### Changed 
- PCESA-2231 - Updated to use the new SNS baseworker, Job Service, and Staging Service 
- PCESA-2195 - Subset will not fail when bounding box contains no data. Instead, an empty file is returned.
- PCESA-2296 - Updated L2SS to use both CAE artifactory and the PODAAC artifactory settings, added tool.poetry.source in pypyoject.toml 
### Deprecated 
### Removed 
### Fixed 
### Security

## [0.6.1]

### Fixed
- Added missing ops.tfvars

## [0.6.0]

### Added
- PCESA-2177 - Added CodeBuild to build pytest Integration Tests
- PCESA-2176 - Added pytest integration tests (IT) to run at SIT
- PCESA-2192 - Added automatic End-to-End deployment (Artifactory and ECR) to Jenkins pipeline
### Changed 
- PCESA-2174 - Simultaneously deploy sit and sit-#### stacks via terraform+workspaces to the SIT environment.
- PCESA-2175 - L2SS jenkins job, upon creation of a PR, deploys the l2ss to the sit environment using the developer/PR workspace and stack naming conventions
- PCESA-1789 - Increased memory of ECS tasks to 750
- PCESA-2178 - Upon completion of the automated testing destroy the SIT DEV stack.
### Fixed 
- PCESA-2203 - Fixed the JobException to use the parent exception error message.
- PCESA-2202 - Update L2SS to destroy.sh to verify that terraform workspace matches ticket, then after complete delete workspace ticket 

## [0.5.0]
### Changed
- PCESA-1639 - Use t3 instances to enable 'unlimited' credits by default for cpu bursting
- PCESA-1815 - Parse incoming `variables` json field and pass to subsetter

## [0.4.0]
### Added
- PCESA-1779 - Added ESB subscription to SNS topic instead of placing message on SQS
### Changed 
### Deprecated 
### Removed 
### Fixed 
### Security 

## [0.3.0]
### Added
- PCESA-1530 - Throw error when bbox cannot be parsed
- PCESA-1530 - Throw error when 'lat' and 'lon' not in variables
- PCESA-1530 - Throw error when data dimensions is < 2
- PCESA-1824 - Added new JSON format logging using python-json-logger library
### Changed 
- PCESA-1550 - Updated to use amazon2 linux ECS ami 
- PCESA-1413 - Added pre-baked terraform usage to Jenkins
### Deprecated 
### Removed 
### Fixed 
### Security <|MERGE_RESOLUTION|>--- conflicted
+++ resolved
@@ -7,8 +7,6 @@
 ## [Unreleased]
 ### Added
 ### Changed
-<<<<<<< HEAD
-=======
 ### Deprecated 
 ### Removed
 ### Fixed
@@ -17,7 +15,6 @@
 ## [2.2.0]
 ### Added
 ### Changed
->>>>>>> 79e5e9f6
 - [issue/115](https://github.com/podaac/l2ss-py/issues/115): Added notes to README about installing "extra" harmony dependencies to avoid test suite fails. 
 - [issue/85](https://github.com/podaac/l2ss-py/issues/85): Added initial poetry setup guidance to the README
 - [issue/122](https://github.com/podaac/l2ss-py/issues/122): Changed renaming of duplicate dimension from netcdf4 to xarray per issues in the netcdf.rename function. https://github.com/Unidata/netcdf-c/issues/1672 	
@@ -43,6 +40,7 @@
 - [issue/105](https://github.com/podaac/l2ss-py/issues/105): Added function to convert np object to python native objects.
 ### Security
 
+
 ## [2.0.0]
 ### Added
 - [issue/98](https://github.com/podaac/l2ss-py/issues/98): Added logic to handle time decoding for he5 tai93 files. Changed the min and max inputs to tai93 format and compared to the time format in the file
@@ -54,6 +52,7 @@
 - **Breaking Change** [issue/99](https://github.com/podaac/l2ss-py/issues/99): Removed support for python 3.7
 ### Fixed
 - [issue/95](https://github.com/podaac/l2ss-py/issues/95): Fix non variable subsets for OMI since variables are not in the same group as the lat lon variables 
+
 ### Security
 
 
