--- conflicted
+++ resolved
@@ -165,10 +165,7 @@
           git tag -a "${{ env.software_version }}" -m "Version ${{ env.software_version }}"
           git push origin "${{ env.software_version }}"
       - name: Publish UMM-S with new version
-<<<<<<< HEAD
-=======
         id: publish-umm-s
->>>>>>> 5a336d6f
         uses: podaac/cmr-umm-updater@0.5.0
         if: |
           github.ref == 'refs/heads/main'    ||
@@ -204,11 +201,7 @@
           timeout: 60
           disable_removal: 'true'
           umm_type: 'umm-s'
-<<<<<<< HEAD
-          use_associations: 'false'
-=======
           use_associations: 'false'        
->>>>>>> 5a336d6f
         env:
           LAUNCHPAD_TOKEN_SIT: ${{secrets.LAUNCHPAD_TOKEN_SIT}}
           LAUNCHPAD_TOKEN_UAT: ${{secrets.LAUNCHPAD_TOKEN_UAT}}
